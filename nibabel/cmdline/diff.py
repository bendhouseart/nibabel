#!python
# emacs: -*- mode: python-mode; py-indent-offset: 4; indent-tabs-mode: nil -*-
# vi: set ft=python sts=4 ts=4 sw=4 et:
### ### ### ### ### ### ### ### ### ### ### ### ### ### ### ### ### ### ### ##
#
#   See COPYING file distributed along with the NiBabel package for the
#   copyright and license terms.
#
### ### ### ### ### ### ### ### ### ### ### ### ### ### ### ### ### ### ### ##
"""
Quick summary of the differences among a set of neuroimaging files
"""
from __future__ import division, print_function, absolute_import

import re
import sys
from collections import OrderedDict
from optparse import OptionParser, Option

import numpy as np

import nibabel as nib
import nibabel.cmdline.utils
import hashlib
import os


def get_opt_parser():
    # use module docstring for help output
    p = OptionParser(
        usage="%s [OPTIONS] [FILE ...]\n\n" % sys.argv[0] + __doc__,
        version="%prog " + nib.__version__)

    p.add_options([
        Option("-v", "--verbose", action="count",
               dest="verbose", default=0,
               help="Make more noise.  Could be specified multiple times"),

        Option("-H", "--header-fields",
               dest="header_fields", default='all',
               help="Header fields (comma separated) to be printed as well (if present)"),

        Option("--ma", "--data-max-abs-diff",
               dest="data_max_abs_diff",
               type=float,
               default=0.0,
               help="Maximal absolute difference in data between files to tolerate."),

        Option("--mr", "--data-max-rel-diff",
               dest="data_max_rel_diff",
               type=float,
               default=0.0,
               help="Maximal relative difference in data between files to tolerate."
                    " If also --data-max-abs-diff specified, only the data points "
                    " with absolute difference greater than that value would be "
                    " considered for relative difference check."),
    ])

    return p


def are_values_different(*values):
    """Generically compares values, returns true if different"""
    value0 = values[0]
    values = values[1:]  # to ensure that the first value isn't compared with itself

    for value in values:
        try:  # we sometimes don't want NaN values
            if np.any(np.isnan(value0)) and np.any(np.isnan(value)):  # if they're both NaN
                break
            elif np.any(np.isnan(value0)) or np.any(np.isnan(value)):  # if only 1 is NaN
                return True

        except TypeError:
            pass

        if type(value0) != type(value):  # if types are different, then we consider them different
            return True
        elif isinstance(value0, np.ndarray):
            return np.any(value0 != value)

        elif value0 != value:
            return True

    return False


def get_headers_diff(file_headers, names=None):
    """Get difference between headers

    Parameters
    ----------
    file_headers: list of actual headers (dicts) from files
    names: list of header fields to test

    Returns
    -------
    dict
      str: list for each header field which differs, return list of
      values per each file
    """
    difference = OrderedDict()
    fields = names

    if names is None:
        fields = file_headers[0].keys()

    # for each header field
    for field in fields:
        values = [header.get(field) for header in file_headers]  # get corresponding value

        # if these values are different, store them in a dictionary
        if are_values_different(*values):
            difference[field] = values

    return difference


def get_data_md5_diff(files):
    """Get difference between md5 values of data

        Parameters
        ----------
        files: list of actual files

        Returns
        -------
        list
          np.array: md5 values of respective files
        """

    md5sums = [
        hashlib.md5(np.ascontiguousarray(nib.load(f).get_data(), dtype=np.float32)).hexdigest()
        for f in files
    ]

    if len(set(md5sums)) == 1:
        return []

    return md5sums


def get_data_diff(files, max_abs=0, max_rel=0):
    """Get difference between data

    Parameters
    ----------
    max_abs: float, optional
      Maximal absolute difference to tolerate.
    max_rel: float, optional
      Maximal relative (`abs(diff)/mean(diff)`) difference to tolerate.
      If `max_abs` is specified, then those data points with lesser than that
      absolute difference, are not considered for relative difference testing

    Returns
    -------
    TODO
    """
    # we are doomed to keep them in RAM now
    data = [nib.load(f).get_data() for f in files]
    diffs = OrderedDict()
    for i, d1 in enumerate(data[:-1]):
        # populate empty entries for non-compared
<<<<<<< HEAD
        diffs1 = [None] * (i + 1)

        for j, d2 in enumerate(data[i + 1:], i + 1):
=======
        diffs1 = [None] * (i+1)

        for j, d2 in enumerate(data[i+1:], i + 1):
>>>>>>> 018eceb7
            abs_diff = np.abs(d1 - d2)
            mean_abs = (np.abs(d1) + np.abs(d2)) * 0.5
            candidates = np.logical_or(mean_abs != 0, abs_diff != 0)

            if max_abs:
                candidates[abs_diff <= max_abs] = False

            max_abs_diff = np.max(abs_diff)
            if np.any(candidates):
                rel_diff = abs_diff[candidates] / mean_abs[candidates]
                if max_rel:
                    sub_thr = rel_diff <= max_rel
                    # Since we operated on sub-selected values already, we need
                    # to plug them back in
                    candidates[
                        tuple((indexes[sub_thr] for indexes in np.where(candidates)))
                    ] = False
                max_rel_diff = np.max(rel_diff)
            else:
                max_rel_diff = 0

            if np.any(candidates):
<<<<<<< HEAD
                diff_rec = OrderedDict()  # so that abs goes before relative
=======
                diff_rec = OrderedDict() # so that abs goes before relative
>>>>>>> 018eceb7
                diff_rec['abs'] = max_abs_diff
                diff_rec['rel'] = max_rel_diff
                diffs1.append(diff_rec)
            else:
                diffs1.append(None)

        if any(diffs1):
<<<<<<< HEAD
            diffs['DATA(diff %d:)' % (i + 1)] = diffs1
=======
            diffs['DATA(diff %d:)' % (i+1)] = diffs1
>>>>>>> 018eceb7

    return diffs


def display_diff(files, diff):
    """Format header differences into a nice string

        Parameters
        ----------
        files: list of files that were compared so we can print their names
        diff: dict of different valued header fields

        Returns
        -------
        str
          string-formatted table of differences
    """
    output = ""
    field_width = "{:<15}"
    value_width = "{:<55}"

    output += "These files are different.\n"
    output += field_width.format('Field/File')

    for i, f in enumerate(files, 1):
        output += "%d:%s" % (i, value_width.format(os.path.basename(f)))

    output += "\n"

    for key, value in diff.items():
        output += field_width.format(key)

        for item in value:
            if isinstance(item, dict):
                item_str = ', '.join('%s: %s' % i for i in item.items())
            elif item is None:
                item_str = '-'
            else:
                item_str = str(item)
            # Value might start/end with some invisible spacing characters so we
            # would "condition" it on both ends a bit
            item_str = re.sub('^[ \t]+', '<', item_str)
            item_str = re.sub('[ \t]+$', '>', item_str)
            # and also replace some other invisible symbols with a question
            # mark
            item_str = re.sub('[\x00]', '?', item_str)
            output += value_width.format(item_str)

        output += "\n"

    return output


def diff(files, header_fields='all', data_max_abs_diff=None, data_max_rel_diff=None):
    assert len(files) >= 2, "Please enter at least two files"

    file_headers = [nib.load(f).header for f in files]

    # signals "all fields"
    if header_fields == 'all':
        # TODO: header fields might vary across file types, thus prior sensing would be needed
        header_fields = file_headers[0].keys()
    else:
        header_fields = header_fields.split(',')

    diff = get_headers_diff(file_headers, header_fields)

    data_md5_diffs = get_data_md5_diff(files)
    if data_md5_diffs:
        # provide details, possibly triggering the ignore of the difference
        # in data
        data_diffs = get_data_diff(files,
                                   max_abs=data_max_abs_diff,
                                   max_rel=data_max_rel_diff)
        if data_diffs:
            diff['DATA(md5)'] = data_md5_diffs
            diff.update(data_diffs)

    return diff


def main(args=None, out=None):
    """Getting the show on the road"""

    out = out or sys.stdout
    parser = get_opt_parser()
    (opts, files) = parser.parse_args(args)

    nibabel.cmdline.utils.verbose_level = opts.verbose

    if nibabel.cmdline.utils.verbose_level < 3:
        # suppress nibabel format-compliance warnings
        nib.imageglobals.logger.level = 50

    files_diff = diff(
        files,
        header_fields=opts.header_fields,
        data_max_abs_diff=opts.data_max_abs_diff,
        data_max_rel_diff=opts.data_max_rel_diff
    )

    if files_diff:
        out.write(display_diff(files, files_diff))
        raise SystemExit(1)
    else:
        out.write("These files are identical.\n")
        raise SystemExit(0)<|MERGE_RESOLUTION|>--- conflicted
+++ resolved
@@ -161,15 +161,10 @@
     diffs = OrderedDict()
     for i, d1 in enumerate(data[:-1]):
         # populate empty entries for non-compared
-<<<<<<< HEAD
         diffs1 = [None] * (i + 1)
 
         for j, d2 in enumerate(data[i + 1:], i + 1):
-=======
-        diffs1 = [None] * (i+1)
-
-        for j, d2 in enumerate(data[i+1:], i + 1):
->>>>>>> 018eceb7
+
             abs_diff = np.abs(d1 - d2)
             mean_abs = (np.abs(d1) + np.abs(d2)) * 0.5
             candidates = np.logical_or(mean_abs != 0, abs_diff != 0)
@@ -192,11 +187,9 @@
                 max_rel_diff = 0
 
             if np.any(candidates):
-<<<<<<< HEAD
+
                 diff_rec = OrderedDict()  # so that abs goes before relative
-=======
-                diff_rec = OrderedDict() # so that abs goes before relative
->>>>>>> 018eceb7
+
                 diff_rec['abs'] = max_abs_diff
                 diff_rec['rel'] = max_rel_diff
                 diffs1.append(diff_rec)
@@ -204,11 +197,9 @@
                 diffs1.append(None)
 
         if any(diffs1):
-<<<<<<< HEAD
+
             diffs['DATA(diff %d:)' % (i + 1)] = diffs1
-=======
-            diffs['DATA(diff %d:)' % (i+1)] = diffs1
->>>>>>> 018eceb7
+
 
     return diffs
 
