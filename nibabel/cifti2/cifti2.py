# emacs: -*- mode: python-mode; py-indent-offset: 4; indent-tabs-mode: nil -*-
# vi: set ft=python sts=4 ts=4 sw=4 et:
### ### ### ### ### ### ### ### ### ### ### ### ### ### ### ### ### ### ### ##
#
#   See COPYING file distributed along with the NiBabel package for the
#   copyright and license terms.
#
### ### ### ### ### ### ### ### ### ### ### ### ### ### ### ### ### ### ### ##
""" Read / write access to CIFTI-2 image format

Format of the NIFTI2 container format described here:

    http://www.nitrc.org/forum/message.php?msg_id=3738

Definition of the CIFTI-2 header format and file extensions can be found at:

    http://www.nitrc.org/projects/cifti
"""
import re
from collections.abc import MutableSequence, MutableMapping, Iterable
from collections import OrderedDict
from .. import xmlutils as xml
from ..filebasedimages import FileBasedHeader
from ..dataobj_images import DataobjImage
from ..nifti2 import Nifti2Image, Nifti2Header
from ..arrayproxy import reshape_dataobj
from warnings import warn


def _float_01(val):
    out = float(val)
    if out < 0 or out > 1:
        raise ValueError('Float must be between 0 and 1 inclusive')
    return out


class Cifti2HeaderError(Exception):
    """ Error in CIFTI-2 header
    """


CIFTI_MAP_TYPES = ('CIFTI_INDEX_TYPE_BRAIN_MODELS',
                   'CIFTI_INDEX_TYPE_PARCELS',
                   'CIFTI_INDEX_TYPE_SERIES',
                   'CIFTI_INDEX_TYPE_SCALARS',
                   'CIFTI_INDEX_TYPE_LABELS')

CIFTI_MODEL_TYPES = (
    'CIFTI_MODEL_TYPE_SURFACE',  # Modeled using surface vertices
    'CIFTI_MODEL_TYPE_VOXELS'    # Modeled using voxels.
)

CIFTI_SERIESUNIT_TYPES = ('SECOND',
                          'HERTZ',
                          'METER',
                          'RADIAN')

CIFTI_BRAIN_STRUCTURES = ('CIFTI_STRUCTURE_ACCUMBENS_LEFT',
                          'CIFTI_STRUCTURE_ACCUMBENS_RIGHT',
                          'CIFTI_STRUCTURE_ALL_WHITE_MATTER',
                          'CIFTI_STRUCTURE_ALL_GREY_MATTER',
                          'CIFTI_STRUCTURE_AMYGDALA_LEFT',
                          'CIFTI_STRUCTURE_AMYGDALA_RIGHT',
                          'CIFTI_STRUCTURE_BRAIN_STEM',
                          'CIFTI_STRUCTURE_CAUDATE_LEFT',
                          'CIFTI_STRUCTURE_CAUDATE_RIGHT',
                          'CIFTI_STRUCTURE_CEREBELLAR_WHITE_MATTER_LEFT',
                          'CIFTI_STRUCTURE_CEREBELLAR_WHITE_MATTER_RIGHT',
                          'CIFTI_STRUCTURE_CEREBELLUM',
                          'CIFTI_STRUCTURE_CEREBELLUM_LEFT',
                          'CIFTI_STRUCTURE_CEREBELLUM_RIGHT',
                          'CIFTI_STRUCTURE_CEREBRAL_WHITE_MATTER_LEFT',
                          'CIFTI_STRUCTURE_CEREBRAL_WHITE_MATTER_RIGHT',
                          'CIFTI_STRUCTURE_CORTEX',
                          'CIFTI_STRUCTURE_CORTEX_LEFT',
                          'CIFTI_STRUCTURE_CORTEX_RIGHT',
                          'CIFTI_STRUCTURE_DIENCEPHALON_VENTRAL_LEFT',
                          'CIFTI_STRUCTURE_DIENCEPHALON_VENTRAL_RIGHT',
                          'CIFTI_STRUCTURE_HIPPOCAMPUS_LEFT',
                          'CIFTI_STRUCTURE_HIPPOCAMPUS_RIGHT',
                          'CIFTI_STRUCTURE_OTHER',
                          'CIFTI_STRUCTURE_OTHER_GREY_MATTER',
                          'CIFTI_STRUCTURE_OTHER_WHITE_MATTER',
                          'CIFTI_STRUCTURE_PALLIDUM_LEFT',
                          'CIFTI_STRUCTURE_PALLIDUM_RIGHT',
                          'CIFTI_STRUCTURE_PUTAMEN_LEFT',
                          'CIFTI_STRUCTURE_PUTAMEN_RIGHT',
                          'CIFTI_STRUCTURE_THALAMUS_LEFT',
                          'CIFTI_STRUCTURE_THALAMUS_RIGHT')


def _value_if_klass(val, klass):
    if val is None or isinstance(val, klass):
        return val
    raise ValueError(f'Not a valid {klass.__name__} instance.')


def _underscore(string):
    """ Convert a string from CamelCase to underscored """
    string = re.sub(r'([A-Z]+)([A-Z][a-z])', r'\1_\2', string)
    return re.sub(r'([a-z0-9])([A-Z])', r'\1_\2', string).lower()


class Cifti2MetaData(xml.XmlSerializable, MutableMapping):
    """ A list of name-value pairs

    * Description - Provides a simple method for user-supplied metadata that
      associates names with values.
    * Attributes: [NA]
    * Child Elements

        * MD (0...N)

    * Text Content: [NA]
    * Parent Elements - Matrix, NamedMap

    MD elements are a single metadata entry consisting of a name and a value.

    Attributes
    ----------
    data : list of (name, value) tuples
    """
    def __init__(self, metadata=None):
        self.data = OrderedDict()
        if metadata is not None:
            self.update(metadata)

    def __getitem__(self, key):
        return self.data[key]

    def __setitem__(self, key, value):
        self.data[key] = value

    def __delitem__(self, key):
        del self.data[key]

    def __len__(self):
        return len(self.data)

    def __iter__(self):
        return iter(self.data)

    def difference_update(self, metadata):
        """Remove metadata key-value pairs

        Parameters
        ----------
        metadata : dict-like datatype

        Returns
        -------
        None

        """
        if metadata is None:
            raise ValueError("The metadata parameter can't be None")
        pairs = dict(metadata)
        for k in pairs:
            del self.data[k]

    def _to_xml_element(self):
        metadata = xml.Element('MetaData')

        for name_text, value_text in self.data.items():
            md = xml.SubElement(metadata, 'MD')
            name = xml.SubElement(md, 'Name')
            name.text = str(name_text)
            value = xml.SubElement(md, 'Value')
            value.text = str(value_text)
        return metadata


class Cifti2LabelTable(xml.XmlSerializable, MutableMapping):
    r""" CIFTI-2 label table: a sequence of ``Cifti2Label``\s

    * Description - Used by NamedMap when IndicesMapToDataType is
      "CIFTI_INDEX_TYPE_LABELS" in order to associate names and display colors
      with label keys. Note that LABELS is the only mapping type that uses a
      LabelTable. Display coloring of continuous-valued data is not specified
      by CIFTI-2.
    * Attributes: [NA]
    * Child Elements

        * Label (0...N)

    * Text Content: [NA]
    * Parent Element - NamedMap
    """

    def __init__(self):
        self._labels = OrderedDict()

    def __len__(self):
        return len(self._labels)

    def __getitem__(self, key):
        return self._labels[key]

    def append(self, label):
        self[label.key] = label

    def __setitem__(self, key, value):
        if isinstance(value, Cifti2Label):
            if key != value.key:
                raise ValueError("The key and the label's key must agree")
            self._labels[key] = value
            return
        if len(value) != 5:
            raise ValueError('Value should be length 5')
        try:
            self._labels[key] = Cifti2Label(*([key] + list(value)))
        except ValueError:
            raise ValueError('Key should be int, value should be sequence '
                             'of str and 4 floats between 0 and 1')

    def __delitem__(self, key):
        del self._labels[key]

    def __iter__(self):
        return iter(self._labels)

    def _to_xml_element(self):
        if len(self) == 0:
            raise Cifti2HeaderError('LabelTable element requires at least 1 label')
        labeltable = xml.Element('LabelTable')
        for ele in self._labels.values():
            labeltable.append(ele._to_xml_element())
        return labeltable


class Cifti2Label(xml.XmlSerializable):
    """ CIFTI-2 label: association of integer key with a name and RGBA values

    For all color components, value is floating point with range 0.0 to 1.0.

    * Description - Associates a label key value with a name and a display
      color.
    * Attributes

        * Key - Integer, data value which is assigned this name and color.
        * Red - Red color component for label. Value is floating point with
          range 0.0 to 1.0.
        * Green - Green color component for label. Value is floating point with
          range 0.0 to 1.0.
        * Blue - Blue color component for label. Value is floating point with
          range 0.0 to 1.0.
        * Alpha - Alpha color component for label. Value is floating point with
          range 0.0 to 1.0.

    * Child Elements: [NA]
    * Text Content - Name of the label.
    * Parent Element - LabelTable

    Attributes
    ----------
    key : int, optional
        Integer, data value which is assigned this name and color.
    label : str, optional
        Name of the label.
    red : float, optional
        Red color component for label (between 0 and 1).
    green : float, optional
        Green color component for label (between 0 and 1).
    blue : float, optional
        Blue color component for label (between 0 and 1).
    alpha : float, optional
        Alpha color component for label (between 0 and 1).
    """
    def __init__(self, key=0, label='', red=0., green=0., blue=0., alpha=0.):
        self.key = int(key)
        self.label = str(label)
        self.red = _float_01(red)
        self.green = _float_01(green)
        self.blue = _float_01(blue)
        self.alpha = _float_01(alpha)

    @property
    def rgba(self):
        """ Returns RGBA as tuple """
        return (self.red, self.green, self.blue, self.alpha)

    def _to_xml_element(self):
        if self.label == '':
            raise Cifti2HeaderError('Label needs a name')
        try:
            v = int(self.key)
        except ValueError:
            raise Cifti2HeaderError('The key must be an integer')
        for c_ in ('red', 'blue', 'green', 'alpha'):
            try:
                v = _float_01(getattr(self, c_))
            except ValueError:
                raise Cifti2HeaderError(
                    f'Label invalid {c_} needs to be a float between 0 and 1. and it is {v}'
                )

        lab = xml.Element('Label')
        lab.attrib['Key'] = str(self.key)
        lab.text = str(self.label)

        for name in ('red', 'green', 'blue', 'alpha'):
            val = getattr(self, name)
            attr = '0' if val == 0 else '1' if val == 1 else str(val)
            lab.attrib[name.capitalize()] = attr
        return lab


class Cifti2NamedMap(xml.XmlSerializable):
    """CIFTI-2 named map: association of name and optional data with a map index

    Associates a name, optional metadata, and possibly a LabelTable with an
    index in a map.

    * Description - Associates a name, optional metadata, and possibly a
      LabelTable with an index in a map.
    * Attributes: [NA]
    * Child Elements

        * MapName (1)
        * LabelTable (0...1)
        * MetaData (0...1)

    * Text Content: [NA]
    * Parent Element - MatrixIndicesMap

    Attributes
    ----------
    map_name : str
        Name of map
    metadata : None or Cifti2MetaData
        Metadata associated with named map
    label_table : None or Cifti2LabelTable
        Label table associated with named map
    """
    def __init__(self, map_name=None, metadata=None, label_table=None):
        self.map_name = map_name
        self.metadata = metadata
        self.label_table = label_table

    @property
    def metadata(self):
        return self._metadata

    @metadata.setter
    def metadata(self, metadata):
        """ Set the metadata for this NamedMap

        Parameters
        ----------
        meta : Cifti2MetaData

        Returns
        -------
        None
        """
        self._metadata = _value_if_klass(metadata, Cifti2MetaData)

    @property
    def label_table(self):
        return self._label_table

    @label_table.setter
    def label_table(self, label_table):
        """ Set the label_table for this NamedMap

        Parameters
        ----------
        label_table : Cifti2LabelTable

        Returns
        -------
        None
        """
        self._label_table = _value_if_klass(label_table, Cifti2LabelTable)

    def _to_xml_element(self):
        named_map = xml.Element('NamedMap')
        if self.metadata:
            named_map.append(self.metadata._to_xml_element())
        if self.label_table:
            named_map.append(self.label_table._to_xml_element())
        map_name = xml.SubElement(named_map, 'MapName')
        map_name.text = self.map_name
        return named_map


class Cifti2Surface(xml.XmlSerializable):
    """Cifti surface: association of brain structure and number of vertices

    * Description - Specifies the number of vertices for a surface, when
      IndicesMapToDataType is "CIFTI_INDEX_TYPE_PARCELS." This is separate from
      the Parcel element because there can be multiple parcels on one surface,
      and one parcel may involve multiple surfaces.
    * Attributes

        * BrainStructure - A string from the BrainStructure list to identify
          what surface structure this element refers to (usually left cortex,
          right cortex, or cerebellum).
        * SurfaceNumberOfVertices - The number of vertices that this
          structure's surface contains.

    * Child Elements: [NA]
    * Text Content: [NA]
    * Parent Element - MatrixIndicesMap

    Attributes
    ----------
    brain_structure : str
        Name of brain structure
    surface_number_of_vertices : int
        Number of vertices on surface
    """
    def __init__(self, brain_structure=None, surface_number_of_vertices=None):
        self.brain_structure = brain_structure
        self.surface_number_of_vertices = surface_number_of_vertices

    def _to_xml_element(self):
        if self.brain_structure is None:
            raise Cifti2HeaderError('Surface element requires at least 1 BrainStructure')
        surf = xml.Element('Surface')
        surf.attrib['BrainStructure'] = str(self.brain_structure)
        surf.attrib['SurfaceNumberOfVertices'] = str(self.surface_number_of_vertices)
        return surf


class Cifti2VoxelIndicesIJK(xml.XmlSerializable, MutableSequence):
    """CIFTI-2 VoxelIndicesIJK: Set of voxel indices contained in a structure

    * Description - Identifies the voxels that model a brain structure, or
      participate in a parcel. Note that when this is a child of BrainModel,
      the IndexCount attribute of the BrainModel indicates the number of voxels
      contained in this element.
    * Attributes: [NA]
    * Child Elements: [NA]
    * Text Content - IJK indices (which are zero-based) of each voxel in this
      brain model or parcel, with each index separated by a whitespace
      character. There are three indices per voxel.  If the parent element is
      BrainModel, then the BrainModel element's IndexCount attribute indicates
      the number of triplets (IJK indices) in this element's content.
    * Parent Elements - BrainModel, Parcel

    Each element of this sequence is a triple of integers.
    """
    def __init__(self, indices=None):
        self._indices = []
        if indices is not None:
            self.extend(indices)

    def __len__(self):
        return len(self._indices)

    def __delitem__(self, index):
        if not isinstance(index, int) and len(index) > 1:
            raise NotImplementedError
        del self._indices[index]

    def __getitem__(self, index):
        if isinstance(index, int):
            return self._indices[index]
        elif len(index) == 2:
            if not isinstance(index[0], int):
                raise NotImplementedError
            return self._indices[index[0]][index[1]]
        else:
            raise ValueError('Only row and row,column access is allowed')

    def __setitem__(self, index, value):
        if isinstance(index, int):
            try:
                value = [int(v) for v in value]
                if len(value) != 3:
                    raise ValueError('rows are triples of ints')
                self._indices[index] = value
            except ValueError:
                raise ValueError('value must be a triple of ints')
        elif len(index) == 2:
            try:
                if not isinstance(index[0], int):
                    raise NotImplementedError
                value = int(value)
                self._indices[index[0]][index[1]] = value
            except ValueError:
                raise ValueError('value must be an int')
        else:
            raise ValueError

    def insert(self, index, value):
        if not isinstance(index, int) and len(index) != 1:
            raise ValueError('Only rows can be inserted')
        try:
            value = [int(v) for v in value]
            if len(value) != 3:
                raise ValueError
            self._indices.insert(index, value)
        except ValueError:
            raise ValueError('value must be a triple of int')

    def _to_xml_element(self):
        if len(self) == 0:
            raise Cifti2HeaderError('VoxelIndicesIJK element require an index table')

        vox_ind = xml.Element('VoxelIndicesIJK')
        vox_ind.text = '\n'.join(' '.join([str(v) for v in row])
                                 for row in self._indices)
        return vox_ind


class Cifti2Vertices(xml.XmlSerializable, MutableSequence):
    """CIFTI-2 vertices - association of brain structure and a list of vertices

    * Description - Contains a BrainStructure type and a list of vertex indices
      within a Parcel.
    * Attributes

        * BrainStructure - A string from the BrainStructure list to identify
          what surface this vertex list is from (usually left cortex, right
          cortex, or cerebellum).

    * Child Elements: [NA]
    * Text Content - Vertex indices (which are independent for each surface,
      and zero-based) separated by whitespace characters.
    * Parent Element - Parcel

    The class behaves like a list of Vertex indices (which are independent for
    each surface, and zero-based)

    Attributes
    ----------
    brain_structure : str
        A string from the BrainStructure list to identify what surface this
        vertex list is from (usually left cortex, right cortex, or cerebellum).
    """
    def __init__(self, brain_structure=None, vertices=None):
        self._vertices = []
        if vertices is not None:
            self.extend(vertices)

        self.brain_structure = brain_structure

    def __len__(self):
        return len(self._vertices)

    def __delitem__(self, index):
        del self._vertices[index]

    def __getitem__(self, index):
        return self._vertices[index]

    def __setitem__(self, index, value):
        try:
            value = int(value)
            self._vertices[index] = value
        except ValueError:
            raise ValueError('value must be an int')

    def insert(self, index, value):
        try:
            value = int(value)
            self._vertices.insert(index, value)
        except ValueError:
            raise ValueError('value must be an int')

    def _to_xml_element(self):
        if self.brain_structure is None:
            raise Cifti2HeaderError('Vertices element require a BrainStructure')

        vertices = xml.Element('Vertices')
        vertices.attrib['BrainStructure'] = str(self.brain_structure)

        vertices.text = ' '.join([str(i) for i in self])
        return vertices


class Cifti2Parcel(xml.XmlSerializable):
    """CIFTI-2 parcel: association of a name with vertices and/or voxels

    * Description - Associates a name, plus vertices and/or voxels, with an
      index.
    * Attributes

        * Name - The name of the parcel

    * Child Elements

        * Vertices (0...N)
        * VoxelIndicesIJK (0...1)

    * Text Content: [NA]
    * Parent Element - MatrixIndicesMap

    Attributes
    ----------
    name : str
        Name of parcel
    voxel_indices_ijk : None or Cifti2VoxelIndicesIJK
        Voxel indices associated with parcel
    vertices : list of Cifti2Vertices
        Vertices associated with parcel
    """
    def __init__(self, name=None, voxel_indices_ijk=None, vertices=None):
        self.name = name
        self._voxel_indices_ijk = voxel_indices_ijk
        self.vertices = vertices if vertices is not None else []
        for val in self.vertices:
            if not isinstance(val, Cifti2Vertices):
                raise ValueError(('Cifti2Parcel vertices must be instances of '
                                  'Cifti2Vertices'))

    @property
    def voxel_indices_ijk(self):
        return self._voxel_indices_ijk

    @voxel_indices_ijk.setter
    def voxel_indices_ijk(self, value):
        self._voxel_indices_ijk = _value_if_klass(value, Cifti2VoxelIndicesIJK)

    def append_cifti_vertices(self, vertices):
        """ Appends a Cifti2Vertices element to the Cifti2Parcel

        Parameters
        ----------
        vertices : Cifti2Vertices
        """
        if not isinstance(vertices, Cifti2Vertices):
            raise TypeError("Not a valid Cifti2Vertices instance")
        self.vertices.append(vertices)

    def pop_cifti2_vertices(self, ith):
        """ Pops the ith vertices element from the Cifti2Parcel """
        self.vertices.pop(ith)

    def _to_xml_element(self):
        if self.name is None:
            raise Cifti2HeaderError('Parcel element requires a name')

        parcel = xml.Element('Parcel')
        parcel.attrib['Name'] = str(self.name)
        if self.voxel_indices_ijk:
            parcel.append(self.voxel_indices_ijk._to_xml_element())
        for vertex in self.vertices:
            parcel.append(vertex._to_xml_element())
        return parcel


class Cifti2TransformationMatrixVoxelIndicesIJKtoXYZ(xml.XmlSerializable):
    """Matrix that translates voxel indices to spatial coordinates

    * Description - Contains a matrix that translates Voxel IJK Indices to
      spatial XYZ coordinates (+X=>right, +Y=>anterior, +Z=> superior). The
      resulting coordinate is the center of the voxel.
    * Attributes

        * MeterExponent - Integer, specifies that the coordinate result from
          the transformation matrix should be multiplied by 10 to this power to
          get the spatial coordinates in meters (e.g., if this is "-3", then
          the transformation matrix is in millimeters).

    * Child Elements: [NA]
    * Text Content - Sixteen floating-point values, in row-major order, that
      form a 4x4 homogeneous transformation matrix.
    * Parent Element - Volume

    Attributes
    ----------
    meter_exponent : int
        See attribute description above.
    matrix : array-like shape (4, 4)
        Affine transformation matrix from voxel indices to RAS space.
    """
    # meterExponent = int
    # matrix = np.array

    def __init__(self, meter_exponent=None, matrix=None):
        self.meter_exponent = meter_exponent
        self.matrix = matrix

    def _to_xml_element(self):
        if self.matrix is None:
            raise Cifti2HeaderError(
                'TransformationMatrixVoxelIndicesIJKtoXYZ element requires a matrix'
            )
        trans = xml.Element('TransformationMatrixVoxelIndicesIJKtoXYZ')
        trans.attrib['MeterExponent'] = str(self.meter_exponent)
        trans.text = '\n'.join(' '.join(map('{:.10f}'.format, row))
                               for row in self.matrix)
        return trans


class Cifti2Volume(xml.XmlSerializable):
    """CIFTI-2 volume: information about a volume for mappings that use voxels

    * Description - Provides information about the volume for any mappings that
      use voxels.
    * Attributes

        * VolumeDimensions - Three integer values separated by commas, the
          lengths of the three volume file dimensions that are related to
          spatial coordinates, in number of voxels. Voxel indices (which are
          zero-based) that are used in the mapping that this element applies to
          must be within these dimensions.

    * Child Elements

        * TransformationMatrixVoxelIndicesIJKtoXYZ (1)

    * Text Content: [NA]
    * Parent Element - MatrixIndicesMap

    Attributes
    ----------
    volume_dimensions : array-like shape (3,)
        See attribute description above.
    transformation_matrix_voxel_indices_ijk_to_xyz \
        : Cifti2TransformationMatrixVoxelIndicesIJKtoXYZ
        Matrix that translates voxel indices to spatial coordinates
    """
    def __init__(self, volume_dimensions=None, transform_matrix=None):
        self.volume_dimensions = volume_dimensions
        self.transformation_matrix_voxel_indices_ijk_to_xyz = transform_matrix

    def _to_xml_element(self):
        if self.volume_dimensions is None:
            raise Cifti2HeaderError('Volume element requires dimensions')

        volume = xml.Element('Volume')
        volume.attrib['VolumeDimensions'] = ','.join(
            [str(val) for val in self.volume_dimensions])
        volume.append(self.transformation_matrix_voxel_indices_ijk_to_xyz._to_xml_element())
        return volume


class Cifti2VertexIndices(xml.XmlSerializable, MutableSequence):
    """CIFTI-2 vertex indices: vertex indices for an associated brain model

    The vertex indices (which are independent for each surface, and
    zero-based) that are used in this brain model[.] The parent
    BrainModel's ``index_count`` indicates the number of indices.

    * Description - Contains a list of vertex indices for a BrainModel with
      ModelType equal to CIFTI_MODEL_TYPE_SURFACE.
    * Attributes: [NA]
    * Child Elements: [NA]
    * Text Content - The vertex indices (which are independent for each
      surface, and zero-based) that are used in this brain model, with each
      index separated by a whitespace character.  The parent BrainModel's
      IndexCount attribute indicates the number of indices in this element's
      content.
    * Parent Element - BrainModel
    """
    def __init__(self, indices=None):
        self._indices = []
        if indices is not None:
            self.extend(indices)

    def __len__(self):
        return len(self._indices)

    def __delitem__(self, index):
        del self._indices[index]

    def __getitem__(self, index):
        return self._indices[index]

    def __setitem__(self, index, value):
        try:
            value = int(value)
            self._indices[index] = value
        except ValueError:
            raise ValueError('value must be an int')

    def insert(self, index, value):
        try:
            value = int(value)
            self._indices.insert(index, value)
        except ValueError:
            raise ValueError('value must be an int')

    def _to_xml_element(self):
        if len(self) == 0:
            raise Cifti2HeaderError('VertexIndices element requires indices')

        vert_indices = xml.Element('VertexIndices')
        vert_indices.text = ' '.join([str(i) for i in self])
        return vert_indices


class Cifti2BrainModel(xml.XmlSerializable):
    """ Element representing a mapping of the dimension to vertex or voxels.

    Mapping to vertices of voxels must be specified.

    * Description - Maps a range of indices to surface vertices or voxels when
      IndicesMapToDataType is "CIFTI_INDEX_TYPE_BRAIN_MODELS."
    * Attributes

        * IndexOffset - The matrix index of the first brainordinate of this
          BrainModel. Note that matrix indices are zero-based.
        * IndexCount - Number of surface vertices or voxels in this brain
          model, must be positive.
        * ModelType - Type of model representing the brain structure (surface
          or voxels).  Valid values are listed in the table below.
        * BrainStructure - Identifies the brain structure. Valid values for
          BrainStructure are listed in the table below. However, if the needed
          structure is not listed in the table, a message should be posted to
          the CIFTI Forum so that a standardized name can be created for the
          structure and added to the table.
        * SurfaceNumberOfVertices - When ModelType is CIFTI_MODEL_TYPE_SURFACE
          this attribute contains the actual (or true) number of vertices in
          the surface that is associated with this BrainModel. When this
          BrainModel represents all vertices in the surface, this value is the
          same as IndexCount. When this BrainModel represents only a subset of
          the surface's vertices, IndexCount will be less than this value.

    * Child Elements

        * VertexIndices (0...1)
        * VoxelIndicesIJK (0...1)

    * Text Content: [NA]
    * Parent Element - MatrixIndicesMap

    For ModelType values, see CIFTI_MODEL_TYPES module attribute.

    For BrainStructure values, see CIFTI_BRAIN_STRUCTURES model attribute.

    Attributes
    ----------
    index_offset : int
        Start of the mapping
    index_count : int
        Number of elements in the array to be mapped
    model_type : str
        One of CIFTI_MODEL_TYPES
    brain_structure : str
        One of CIFTI_BRAIN_STRUCTURES
    surface_number_of_vertices : int
        Number of vertices in the surface. Use only for surface-type structure
    voxel_indices_ijk : Cifti2VoxelIndicesIJK, optional
        Indices on the image towards where the array indices are mapped
    vertex_indices : Cifti2VertexIndices, optional
        Indices of the vertices towards where the array indices are mapped
    """

    def __init__(self, index_offset=None, index_count=None, model_type=None,
                 brain_structure=None, n_surface_vertices=None,
                 voxel_indices_ijk=None, vertex_indices=None):
        self.index_offset = index_offset
        self.index_count = index_count
        self.model_type = model_type
        self.brain_structure = brain_structure
        self.surface_number_of_vertices = n_surface_vertices

        self.voxel_indices_ijk = voxel_indices_ijk
        self.vertex_indices = vertex_indices

    @property
    def voxel_indices_ijk(self):
        return self._voxel_indices_ijk

    @voxel_indices_ijk.setter
    def voxel_indices_ijk(self, value):
        self._voxel_indices_ijk = _value_if_klass(value, Cifti2VoxelIndicesIJK)

    @property
    def vertex_indices(self):
        return self._vertex_indices

    @vertex_indices.setter
    def vertex_indices(self, value):
        self._vertex_indices = _value_if_klass(value, Cifti2VertexIndices)

    def _to_xml_element(self):
        brain_model = xml.Element('BrainModel')

        for key in ['IndexOffset', 'IndexCount', 'ModelType', 'BrainStructure',
                    'SurfaceNumberOfVertices']:
            attr = _underscore(key)
            value = getattr(self, attr)
            if value is not None:
                brain_model.attrib[key] = str(value)
        if self.voxel_indices_ijk:
            brain_model.append(self.voxel_indices_ijk._to_xml_element())
        if self.vertex_indices:
            brain_model.append(self.vertex_indices._to_xml_element())
        return brain_model


class Cifti2MatrixIndicesMap(xml.XmlSerializable, MutableSequence):
    """Class for Matrix Indices Map

    * Description - Provides a mapping between matrix indices and their
      interpretation.
    * Attributes

        * AppliesToMatrixDimension - Lists the dimension(s) of the matrix to
          which this MatrixIndicesMap applies. The dimensions of the matrix
          start at zero (dimension 0 describes the indices along the first
          dimension, dimension 1 describes the indices along the second
          dimension, etc.). If this MatrixIndicesMap applies to more than one
          matrix dimension, the values are separated by a comma.
        * IndicesMapToDataType - Type of data to which the MatrixIndicesMap
          applies.
        * NumberOfSeriesPoints - Indicates how many samples there are in a
          series mapping type. For example, this could be the number of
          timepoints in a timeseries.
        * SeriesExponent - Integer, SeriesStart and SeriesStep must be
          multiplied by 10 raised to the power of the value of this attribute
          to give the actual values assigned to indices (e.g., if SeriesStart
          is "5" and SeriesExponent is "-3", the value of the first series
          point is 0.005).
        * SeriesStart - Indicates what quantity should be assigned to the first
          series point.
        * SeriesStep - Indicates amount of change between each series point.
        * SeriesUnit - Indicates the unit of the result of multiplying
          SeriesStart and SeriesStep by 10 to the power of SeriesExponent.

    * Child Elements

        * BrainModel (0...N)
        * NamedMap (0...N)
        * Parcel (0...N)
        * Surface (0...N)
        * Volume (0...1)

    * Text Content: [NA]
    * Parent Element - Matrix

    Attributes
    ----------
    applies_to_matrix_dimension : list of ints
        Dimensions of this matrix that follow this mapping
    indices_map_to_data_type : str one of CIFTI_MAP_TYPES
        Type of mapping to the matrix indices
    number_of_series_points : int, optional
        If it is a series, number of points in the series
    series_exponent : int, optional
        If it is a series the exponent of the increment
    series_start : float, optional
        If it is a series, starting time
    series_step : float, optional
        If it is a series, step per element
    series_unit : str, optional
        If it is a series, units
    """
    _valid_type_mappings_ = {
        Cifti2BrainModel: ('CIFTI_INDEX_TYPE_BRAIN_MODELS',),
        Cifti2Parcel: ('CIFTI_INDEX_TYPE_PARCELS',),
        Cifti2NamedMap: ('CIFTI_INDEX_TYPE_LABELS',),
        Cifti2Volume: ('CIFTI_INDEX_TYPE_SCALARS', 'CIFTI_INDEX_TYPE_SERIES'),
        Cifti2Surface: ('CIFTI_INDEX_TYPE_SCALARS', 'CIFTI_INDEX_TYPE_SERIES')
    }

    def __init__(self, applies_to_matrix_dimension,
                 indices_map_to_data_type,
                 number_of_series_points=None,
                 series_exponent=None,
                 series_start=None,
                 series_step=None,
                 series_unit=None,
                 maps=[],
                 ):
        self.applies_to_matrix_dimension = applies_to_matrix_dimension
        self.indices_map_to_data_type = indices_map_to_data_type
        self.number_of_series_points = number_of_series_points
        self.series_exponent = series_exponent
        self.series_start = series_start
        self.series_step = series_step
        self.series_unit = series_unit
        self._maps = []
        for m in maps:
            self.append(m)

    def __len__(self):
        return len(self._maps)

    def __delitem__(self, index):
        del self._maps[index]

    def __getitem__(self, index):
        return self._maps[index]

    def __setitem__(self, index, value):
        if (
            isinstance(value, Cifti2Volume) and
            (
                self.volume is not None and
                not isinstance(self._maps[index], Cifti2Volume)
            )
        ):
            raise Cifti2HeaderError("Only one Volume can be in a MatrixIndicesMap")
        self._maps[index] = value

    def insert(self, index, value):
        if (
            isinstance(value, Cifti2Volume) and
            self.volume is not None
        ):
            raise Cifti2HeaderError("Only one Volume can be in a MatrixIndicesMap")

        self._maps.insert(index, value)

    @property
    def named_maps(self):
        for p in self:
            if isinstance(p, Cifti2NamedMap):
                yield p

    @property
    def surfaces(self):
        for p in self:
            if isinstance(p, Cifti2Surface):
                yield p

    @property
    def parcels(self):
        for p in self:
            if isinstance(p, Cifti2Parcel):
                yield p

    @property
    def volume(self):
        for p in self:
            if isinstance(p, Cifti2Volume):
                return p
        return None

    @volume.setter
    def volume(self, volume):
        if not isinstance(volume, Cifti2Volume):
            raise ValueError("You can only set a volume with a volume")
        for i, v in enumerate(self):
            if isinstance(v, Cifti2Volume):
                break
        else:
            self.append(volume)
            return
        self[i] = volume

    @volume.deleter
    def volume(self):
        for i, v in enumerate(self):
            if isinstance(v, Cifti2Volume):
                break
        else:
            raise ValueError("No Cifti2Volume element")
        del self[i]

    @property
    def brain_models(self):
        for p in self:
            if isinstance(p, Cifti2BrainModel):
                yield p

    def _to_xml_element(self):
        if self.applies_to_matrix_dimension is None:
            raise Cifti2HeaderError(
                'MatrixIndicesMap element requires to be applied to at least 1 dimension'
            )

        mat_ind_map = xml.Element('MatrixIndicesMap')
        dims_as_strings = [str(dim) for dim in self.applies_to_matrix_dimension]
        mat_ind_map.attrib['AppliesToMatrixDimension'] = ','.join(dims_as_strings)
        for key in ['IndicesMapToDataType', 'NumberOfSeriesPoints', 'SeriesExponent',
                    'SeriesStart', 'SeriesStep', 'SeriesUnit']:
            attr = _underscore(key)
            value = getattr(self, attr)
            if value is not None:
                mat_ind_map.attrib[key] = str(value)
        for map_ in self:
            mat_ind_map.append(map_._to_xml_element())

        return mat_ind_map


class Cifti2Matrix(xml.XmlSerializable, MutableSequence):
    """ CIFTI-2 Matrix object

    This is a list-like container where the elements are instances of
    :class:`Cifti2MatrixIndicesMap`.

    * Description: contains child elements that describe the meaning of the
      values in the matrix.
    * Attributes: [NA]
    * Child Elements

        * MetaData (0 .. 1)
        * MatrixIndicesMap (1 .. N)

    * Text Content: [NA]
    * Parent Element: CIFTI

    For each matrix (data) dimension, exactly one MatrixIndicesMap element must
    list it in the AppliesToMatrixDimension attribute.
    """
    def __init__(self):
        self._mims = []
        self.metadata = None

    @property
    def metadata(self):
        return self._meta

    @metadata.setter
    def metadata(self, meta):
        """ Set the metadata for this Cifti2Header

        Parameters
        ----------
        meta : Cifti2MetaData

        Returns
        -------
        None
        """
        self._meta = _value_if_klass(meta, Cifti2MetaData)

    def _get_indices_from_mim(self, mim):
        applies_to_matrix_dimension = mim.applies_to_matrix_dimension
        if not isinstance(
            applies_to_matrix_dimension,
            Iterable
        ):
            applies_to_matrix_dimension = (int(applies_to_matrix_dimension),)
        return applies_to_matrix_dimension

    @property
    def mapped_indices(self):
        """
        List of matrix indices that are mapped
        """
        mapped_indices = []
        for v in self:
            a2md = self._get_indices_from_mim(v)
            mapped_indices += a2md
        return mapped_indices

    def get_index_map(self, index):
        """
        Cifti2 Mapping class for a given index

        Parameters
        ----------
        index : int
            Index for which we want to obtain the mapping.
            Must be in the mapped_indices sequence.

        Returns
        -------
        cifti2_map : Cifti2MatrixIndicesMap
            Returns the Cifti2MatrixIndicesMap corresponding to
            the given index.
        """

        for v in self:
            a2md = self._get_indices_from_mim(v)
            if index in a2md:
                return v
        else:
            raise Cifti2HeaderError("Index not mapped")

    def _validate_new_mim(self, value):
        if value.applies_to_matrix_dimension is None:
            raise Cifti2HeaderError(
                "Cifti2MatrixIndicesMap needs to have "
                "the applies_to_matrix_dimension attribute set"
            )
        a2md = self._get_indices_from_mim(value)
        if not set(self.mapped_indices).isdisjoint(a2md):
            raise Cifti2HeaderError(
                "Indices in this Cifti2MatrixIndicesMap "
                "already mapped in this matrix"
            )

    def __setitem__(self, key, value):
        if not isinstance(value, Cifti2MatrixIndicesMap):
            raise TypeError("Not a valid Cifti2MatrixIndicesMap instance")
        self._validate_new_mim(value)
        self._mims[key] = value

    def __getitem__(self, key):
        return self._mims[key]

    def __delitem__(self, key):
        del self._mims[key]

    def __len__(self):
        return len(self._mims)

    def insert(self, index, value):
        if not isinstance(value, Cifti2MatrixIndicesMap):
            raise TypeError("Not a valid Cifti2MatrixIndicesMap instance")
        self._validate_new_mim(value)
        self._mims.insert(index, value)

    def _to_xml_element(self):
        # From the spec: "For each matrix dimension, exactly one
        # MatrixIndicesMap element must list it in the AppliesToMatrixDimension
        # attribute."
        mat = xml.Element('Matrix')
        if self.metadata:
            mat.append(self.metadata._to_xml_element())
        for mim in self._mims:
            mat.append(mim._to_xml_element())
        return mat

    def get_axis(self, index):
        """
        Generates the Cifti2 axis for a given dimension

        Parameters
        ----------
        index : int
            Dimension for which we want to obtain the mapping.

        Returns
        -------
        axis : :class:`.cifti2_axes.Axis`
        """
        from . import cifti2_axes
        return cifti2_axes.from_index_mapping(self.get_index_map(index))

    def get_data_shape(self):
        """
        Returns data shape expected based on the CIFTI-2 header

        Any dimensions omitted in the CIFTI-2 header will be given a default size of None.
        """
        from . import cifti2_axes
        if len(self.mapped_indices) == 0:
            return ()
        base_shape = [None] * (max(self.mapped_indices) + 1)
        for mim in self:
            size = len(cifti2_axes.from_index_mapping(mim))
            for idx in mim.applies_to_matrix_dimension:
                base_shape[idx] = size
        return tuple(base_shape)


class Cifti2Header(FileBasedHeader, xml.XmlSerializable):
    """ Class for CIFTI-2 header extension """

    def __init__(self, matrix=None, version="2.0"):
        FileBasedHeader.__init__(self)
        xml.XmlSerializable.__init__(self)
        if matrix is None:
            matrix = Cifti2Matrix()
        self.matrix = matrix
        self.version = version

    def _to_xml_element(self):
        cifti = xml.Element('CIFTI')
        cifti.attrib['Version'] = str(self.version)
        mat_xml = self.matrix._to_xml_element()
        if mat_xml is not None:
            cifti.append(mat_xml)
        return cifti

    @classmethod
    def may_contain_header(klass, binaryblock):
        from .parse_cifti2 import _Cifti2AsNiftiHeader
        return _Cifti2AsNiftiHeader.may_contain_header(binaryblock)

    @property
    def number_of_mapped_indices(self):
        """
        Number of mapped indices
        """
        return len(self.matrix)

    @property
    def mapped_indices(self):
        """
        List of matrix indices that are mapped
        """
        return self.matrix.mapped_indices

    def get_index_map(self, index):
        """
        Cifti2 Mapping class for a given index

        Parameters
        ----------
        index : int
            Index for which we want to obtain the mapping.
            Must be in the mapped_indices sequence.

        Returns
        -------
        cifti2_map : Cifti2MatrixIndicesMap
            Returns the Cifti2MatrixIndicesMap corresponding to
            the given index.
        """
        return self.matrix.get_index_map(index)

    def get_axis(self, index):
        """
        Generates the Cifti2 axis for a given dimension

        Parameters
        ----------
        index : int
            Dimension for which we want to obtain the mapping.

        Returns
        -------
        axis : :class:`.cifti2_axes.Axis`
        """
        return self.matrix.get_axis(index)

    @classmethod
    def from_axes(cls, axes):
        """
        Creates a new Cifti2 header based on the Cifti2 axes

        Parameters
        ----------
        axes : tuple of :class`.cifti2_axes.Axis`
            sequence of Cifti2 axes describing each row/column of the matrix to be stored

        Returns
        -------
        header : Cifti2Header
            new header describing the rows/columns in a format consistent with Cifti2
        """
        from . import cifti2_axes
        return cifti2_axes.to_header(axes)


class Cifti2Image(DataobjImage):
    """ Class for single file CIFTI-2 format image
    """
    header_class = Cifti2Header
    valid_exts = Nifti2Image.valid_exts
    files_types = Nifti2Image.files_types
    makeable = False
    rw = True

    def __init__(self,
                 dataobj=None,
                 header=None,
                 nifti_header=None,
                 extra=None,
                 file_map=None):
        """ Initialize image

        The image is a combination of (dataobj, header), with optional metadata
        in `nifti_header` (a NIfTI2 header).  There may be more metadata in the
        mapping `extra`. Filename / file-like objects can also go in the
        `file_map` mapping.

        Parameters
        ----------
        dataobj : object
            Object containing image data.  It should be some object that
            returns an array from ``np.asanyarray``.  It should have a
            ``shape`` attribute or property.
        header : Cifti2Header instance or sequence of :class:`cifti2_axes.Axis`
            Header with data for / from XML part of CIFTI-2 format.
            Alternatively a sequence of cifti2_axes.Axis objects can be provided
            describing each dimension of the array.
        nifti_header : None or mapping or NIfTI2 header instance, optional
            Metadata for NIfTI2 component of this format.
        extra : None or mapping
            Extra metadata not captured by `header` or `nifti_header`.
        file_map : mapping, optional
            Mapping giving file information for this image format.
        """
        if not isinstance(header, Cifti2Header) and header:
            header = Cifti2Header.from_axes(header)
        super(Cifti2Image, self).__init__(dataobj, header=header,
                                          extra=extra, file_map=file_map)
        self._nifti_header = Nifti2Header.from_header(nifti_header)

        # if NIfTI header not specified, get data type from input array
        if nifti_header is None:
            if hasattr(dataobj, 'dtype'):
                self._nifti_header.set_data_dtype(dataobj.dtype)
        self.update_headers()

        if self._dataobj.shape != self.header.matrix.get_data_shape():
            warn(f"Dataobj shape {self._dataobj.shape} does not match shape "
                 f"expected from CIFTI-2 header {self.header.matrix.get_data_shape()}")

    @property
    def nifti_header(self):
        return self._nifti_header

    @classmethod
    def from_file_map(klass, file_map, *, mmap=True, keep_file_open=None):
        """ Load a CIFTI-2 image from a file_map

        Parameters
        ----------
        file_map : file_map

        Returns
        -------
        img : Cifti2Image
            Returns a Cifti2Image
         """
        from .parse_cifti2 import _Cifti2AsNiftiImage, Cifti2Extension
        nifti_img = _Cifti2AsNiftiImage.from_file_map(file_map, mmap=mmap,
                                                      keep_file_open=keep_file_open)

        # Get cifti2 header
        for item in nifti_img.header.extensions:
            if isinstance(item, Cifti2Extension):
                cifti_header = item.get_content()
                break
        else:
            raise ValueError('NIfTI2 header does not contain a CIFTI-2 '
                             'extension')

        # Construct cifti image.
        # Use array proxy object where possible
        dataobj = nifti_img.dataobj
        return Cifti2Image(reshape_dataobj(dataobj, dataobj.shape[4:]),
                           header=cifti_header,
                           nifti_header=nifti_img.header,
                           file_map=file_map)

    @classmethod
    def from_image(klass, img):
        """ Class method to create new instance of own class from `img`

        Parameters
        ----------
        img : instance
            In fact, an object with the API of :class:`DataobjImage`.

        Returns
        -------
        cimg : instance
            Image, of our own class
        """
        if isinstance(img, klass):
            return img
        raise NotImplementedError

    def to_file_map(self, file_map=None):
        """ Write image to `file_map` or contained ``self.file_map``

        Parameters
        ----------
        file_map : None or mapping, optional
           files mapping.  If None (default) use object's ``file_map``
           attribute instead.

        Returns
        -------
        None
        """
        from .parse_cifti2 import Cifti2Extension
        self.update_headers()
        header = self._nifti_header
        extension = Cifti2Extension(content=self.header.to_xml())
        header.extensions.append(extension)
        if self._dataobj.shape != self.header.matrix.get_data_shape():
            raise ValueError(
                f"Dataobj shape {self._dataobj.shape} does not match shape "
                f"expected from CIFTI-2 header {self.header.matrix.get_data_shape()}")
        # if intent code is not set, default to unknown CIFTI
        if header.get_intent()[0] == 'none':
            header.set_intent('NIFTI_INTENT_CONNECTIVITY_UNKNOWN')
        data = reshape_dataobj(self.dataobj,
                               (1, 1, 1, 1) + self.dataobj.shape)
        # If qform not set, reset pixdim values so Nifti2 does not complain
        if header['qform_code'] == 0:
            header['pixdim'][:4] = 1
        img = Nifti2Image(data, None, header)
        img.to_file_map(file_map or self.file_map)

    def update_headers(self):
        """ Harmonize NIfTI headers with image data

        Ensures that the NIfTI-2 header records the data shape in the last three
        ``dim`` fields. Per the spec:

            Because the first four dimensions in NIfTI are reserved for space and time, the CIFTI
            dimensions are stored in the NIfTI header in dim[5] and up, where dim[5] is the length
            of the first CIFTI dimension (number of values in a row), dim[6] is the length of the
            second CIFTI dimension, and dim[7] is the length of the third CIFTI dimension, if
            applicable. The fields dim[1] through dim[4] will be 1; dim[0] will be 6 or 7,
            depending on whether a third matrix dimension exists.

        >>> import numpy as np
        >>> data = np.zeros((2,3,4))
        >>> img = Cifti2Image(data)
        >>> img.shape == (2, 3, 4)
        True
        >>> img.update_headers()
        >>> img.nifti_header.get_data_shape() == (1, 1, 1, 1, 2, 3, 4)
        True
        >>> img.shape == (2, 3, 4)
        True
<<<<<<< HEAD
        """
        self._nifti_header.set_data_shape(self._dataobj.shape)
=======
        '''
        self._nifti_header.set_data_shape((1, 1, 1, 1) + self._dataobj.shape)
>>>>>>> 6f5f766d

    def get_data_dtype(self):
        return self._nifti_header.get_data_dtype()

    def set_data_dtype(self, dtype):
        self._nifti_header.set_data_dtype(dtype)


load = Cifti2Image.from_filename
save = Cifti2Image.instance_to_filename<|MERGE_RESOLUTION|>--- conflicted
+++ resolved
@@ -1493,13 +1493,8 @@
         True
         >>> img.shape == (2, 3, 4)
         True
-<<<<<<< HEAD
-        """
-        self._nifti_header.set_data_shape(self._dataobj.shape)
-=======
-        '''
+        """
         self._nifti_header.set_data_shape((1, 1, 1, 1) + self._dataobj.shape)
->>>>>>> 6f5f766d
 
     def get_data_dtype(self):
         return self._nifti_header.get_data_dtype()
