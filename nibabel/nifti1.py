''' Header reading / writing functions for nifti1 image format

Author: Matthew Brett
'''

import numpy as np
import numpy.linalg as npl

from nibabel.volumeutils import Recoder, make_dt_codes, \
     HeaderDataError, HeaderTypeError, allopen
from nibabel.batteryrunners import Report
from nibabel.quaternions import fillpositive, quat2mat, mat2quat
from nibabel import analyze # module import
from nibabel.spm99analyze import SpmAnalyzeHeader
from nibabel.filename_parser import types_filenames, TypesFilenamesError
from nibabel.spatialimages import SpatialImage

from nibabel.header_ufuncs import write_data, adapt_header

# nifti1 flat header definition for Analyze-like first 348 bytes
# first number in comments indicates offset in file header in bytes
header_dtd = [
    ('sizeof_hdr', 'i4'), # 0; must be 348
    ('data_type', 'S10'), # 4; unused
    ('db_name', 'S18'),   # 14; unused
    ('extents', 'i4'),    # 32; unused
    ('session_error', 'i2'), # 36; unused
    ('regular', 'S1'),    # 38; unused
    ('dim_info', 'u1'),   # 39; MRI slice ordering code
    ('dim', 'i2', 8),     # 40; data array dimensions
    ('intent_p1', 'f4'),  # 56; first intent parameter
    ('intent_p2', 'f4'),  # 60; second intent parameter
    ('intent_p3', 'f4'),  # 64; third intent parameter
    ('intent_code', 'i2'),# 68; NIFTI intent code
    ('datatype', 'i2'),   # 70; it's the datatype
    ('bitpix', 'i2'),     # 72; number of bits per voxel
    ('slice_start', 'i2'),# 74; first slice index  
    ('pixdim', 'f4', 8),  # 76; grid spacings (units below)
    ('vox_offset', 'f4'), # 108; offset to data in image file
    ('scl_slope', 'f4'),  # 112; data scaling slope
    ('scl_inter', 'f4'),  # 116; data scaling intercept
    ('slice_end', 'i2'),  # 120; last slice index
    ('slice_code', 'u1'), # 122; slice timing order
    ('xyzt_units', 'u1'), # 123; inits of pixdim[1..4]
    ('cal_max', 'f4'),    # 124; max display intensity
    ('cal_min', 'f4'),    # 128; min display intensity
    ('slice_duration', 'f4'), # 132; time for 1 slice
    ('toffset', 'f4'),   # 136; time axis shift
    ('glmax', 'i4'),     # 140; unused
    ('glmin', 'i4'),     # 144; unused
    ('descrip', 'S80'),  # 148; any text
    ('aux_file', 'S24'), # 228; auxiliary filename
    ('qform_code', 'i2'), # 252; xform code
    ('sform_code', 'i2'), # 254; xform code
    ('quatern_b', 'f4'), # 256; quaternion b param
    ('quatern_c', 'f4'), # 260; quaternion c param
    ('quatern_d', 'f4'), # 264; quaternion d param
    ('qoffset_x', 'f4'), # 268; quaternion x shift
    ('qoffset_y', 'f4'), # 272; quaternion y shift
    ('qoffset_z', 'f4'), # 276; quaternion z shift
    ('srow_x', 'f4', 4), # 280; 1st row affine transform
    ('srow_y', 'f4', 4), # 296; 2nd row affine transform
    ('srow_z', 'f4', 4), # 312; 3rd row affine transform
    ('intent_name', 'S16'), # 328; name or meaning of data
    ('magic', 'S4')      # 344; must be 'ni1\0' or 'n+1\0'
    ]

# Full header numpy dtype
header_dtype = np.dtype(header_dtd)

# datatypes not in analyze format, with codes
try:
    _float128t = np.float128
except AttributeError:
    _float128t = np.void
try:
    _complex256t = np.complex256
except AttributeError:
    _complex256t = np.void
_added_dtdefs = ( # code, label, dtype definition
    (256, 'int8', np.int8),
    (512, 'uint16', np.uint16),
    (768, 'uint32', np.uint32),
    (1024,'int64', np.int64),
    (1280, 'uint64', np.uint64),
    (1536, 'float128', _float128t), # Only numpy defined on 64 bit
    (1792, 'complex128', np.complex128),
    (2048, 'complex256', _complex256t), # 64 bit again
    (2304, 'RGBA', np.dtype([('R','u1'),
                    ('G', 'u1'),
                    ('B', 'u1'),
                    ('A', 'u1')]))
    )

# Make full code alias bank, including dtype column
data_type_codes = make_dt_codes(analyze._dtdefs + _added_dtdefs)

# Transform (qform, sform) codes
xform_codes = Recoder(( # code, label
    (0, 'unknown'), # Code for transform unknown or absent
    (1, 'scanner'),
    (2, 'aligned'),
    (3, 'talairach'),
    (4, 'mni')), fields=('code', 'label'))

# unit codes
unit_codes = Recoder(( # code, label
    (0, 'unknown'), 
    (1, 'meter'),
    (2, 'mm'),
    (3, 'micron'),
    (8, 'sec'),
    (16, 'msec'),
    (24, 'usec'),
    (32, 'hz'),
    (40, 'ppm'),
    (48, 'rads')), fields=('code', 'label'))

slice_order_codes = Recoder(( # code, label
    (0, 'unknown'),
    (1, 'sequential increasing', 'seq inc'),
    (2, 'sequential decreasing', 'seq dec'),
    (3, 'alternating increasing', 'alt inc'),
    (4, 'alternating decreasing', 'alt dec'),
    (5, 'alternating increasing 2', 'alt inc 2'),
    (6, 'alternating decreasing 2', 'alt dec 2')),
                            fields=('code', 'label'))

intent_codes = Recoder((
    # code, label, parameters description tuple
    (0, 'none', ()),
    (2, 'correlation',('p1 = DOF',)),
    (3, 't test', ('p1 = DOF',)),
    (4, 'f test', ('p1 = numerator DOF', 'p2 = denominator DOF')),
    (5, 'z score', ()),
    (6, 'chi2', ('p1 = DOF',)),
    (7, 'beta', ('p1=a', 'p2=b')), # two parameter beta distribution
    (8, 'binomial', ('p1 = number of trials', 'p2 = probability per trial')),
    # Prob(x) = (p1 choose x) * p2^x * (1-p2)^(p1-x), for x=0,1,...,p1
    (9, 'gamma', ('p1 = shape, p2 = scale', 2)), # 2 parameter gamma
    (10, 'poisson', ('p1 = mean',)), # Density(x) proportional to x^(p1-1) * exp(-p2*x)
    (11, 'normal', ('p1 = mean', 'p2 = standard deviation',)),
    (12, 'non central f test', ('p1 = numerator DOF',
                                'p2 = denominator DOF',
                                'p3 = numerator noncentrality parameter',)),
    (13, 'non central chi2', ('p1 = DOF', 'p2 = noncentrality parameter',)),
    (14, 'logistic', ('p1 = location', 'p2 = scale',)),
    (15, 'laplace', ('p1 = location', 'p2 = scale')),
    (16, 'uniform', ('p1 = lower end', 'p2 = upper end')),
    (17, 'non central t test', ('p1 = DOF', 'p2 = noncentrality parameter')),
    (18, 'weibull', ('p1 = location', 'p2 = scale, p3 = power')),
    (19, 'chi', ('p1 = DOF',)),
    # p1 = 1 = 'half normal' distribution
    # p1 = 2 = Rayleigh distribution
    # p1 = 3 = Maxwell-Boltzmann distribution.                  */
    (20, 'inverse gaussian', ('pi = mu', 'p2 = lambda')),
    (21, 'extreme value 1', ('p1 = location', 'p2 = scale')),
    (22, 'p value', ()),
    (23, 'log p value', ()),
    (24, 'log10 p value', ()),
    (1001, 'estimate', ()),
    (1002, 'label', ()),
    (1003, 'neuroname', ()),
    (1004, 'general matrix', ('p1 = M', 'p2 = N')),
    (1005, 'symmetric matrix', ('p1 = M',)),
    (1006, 'displacement vector', ()),
    (1007, 'vector', ()),
    (1008, 'poinset', ()),
    (1009, 'triangle', ()),
    (1010, 'quaternion', ()),
    (1011, 'dimensionless', ()),
    (2001, 'time series', ()),
    (2002, 'node index', ()),
    (2003, 'rgb vector', ()),
    (2004, 'rgba vector', ()),
    (2005, 'shape', ())),
                       fields=('code', 'label', 'parameters'))


class Nifti1Extension(object):
    """Baseclass for NIfTI1 header extensions.

    This class is sufficient to handle very simple text-based extensions, such
    as `comment`. More sophisticated extensions should/will be supported by
    dedicated subclasses.
    """
    def __init__(self, code, content):
        """
        Parameters
        ----------
        code : int|str
          Canonical extension code as defined in the NIfTI standard, given
          either as integer or corresponding label
          (see :data:`~nibabel.nifti1.extension_codes`)
        content : str
          Extension content as read from the NIfTI file header. This content is
          converted into a runtime representation.
        """
        try:
            self._code = extension_codes.code[code]
        except KeyError:
            # XXX or fail or at least complain?
            self._code = code
        self._content = self._unmangle(content)

    def _unmangle(self, value):
        """Convert the extension content into its runtime representation.

        The default implementation does nothing at all.

        Parameters
        ----------
        value : str
          Extension content as read from file.

        Returns
        -------
        The same object that was passed as `value`.

        Notes
        -----
        Subclasses should reimplement this method to provide the desired
        unmangling procedure and may return any type of object.
        """
        return value

    def _mangle(self, value):
        """Convert the extension content into NIfTI file header representation.

        The default implementation does nothing at all.

        Parameters
        ----------
        value : str
          Extension content in runtime form.

        Returns
        -------
        str

        Notes
        -----
        Subclasses should reimplement this method to provide the desired
        mangling procedure.
        """
        return value

    def get_code(self):
        """Return the canonical extension type code."""
        return self._code

    def get_content(self):
        """Return the extension content in its runtime representation."""
        return self._content

    def get_sizeondisk(self):
        """Return the size of the extension in the NIfTI file.
        """
        # need raw value size plus 8 bytes for esize and ecode
        size = len(self._mangle(self._content))
        size += 8
        # extensions size has to be a multiple of 16 bytes
        size += 16 - (size % 16)
        return size

    def __repr__(self):
        try:
            code = extension_codes.label[self._code]
        except KeyError:
            # deal with unknown codes
            code = self._code

        s = "Nifti1Extension('%s', '%s')" % (code, self._content)
        return s

    def __eq__(self, other):
        if self._code != other._code \
           or self._content != other._content:
            return False
        else:
            return True

    def write_to(self, fileobj):
        ''' Write header extensions to fileobj

        Write starts at fileobj current file position.

        Parameters
        ----------
        fileobj : file-like object
           Should implement ``write`` method

        Returns
        -------
        None
        '''
        extstart = fileobj.tell()
        rawsize = self.get_sizeondisk()
        # write esize and ecode first
        fileobj.write(np.array((rawsize, self._code),
                               dtype=np.int32).tostring())
        # followed by the actual extension content
        # XXX if mangling upon load is implemented, it should be reverted here
        fileobj.write(self._mangle(self._content))
        # be nice and zero out remaining part of the extension till the
        # next 16 byte border
        fileobj.write('\x00' * (extstart + rawsize - fileobj.tell()))


# NIfTI header extension type codes (ECODE)
# see nifti1_io.h for a complete list of all known extensions and
# references to their description or contacts of the respective
# initiators
extension_codes = Recoder((
    (0, "ignore", Nifti1Extension),
    (2, "dicom", Nifti1Extension),
    (4, "afni", Nifti1Extension),
    (6, "comment", Nifti1Extension),
    (8, "xcede", Nifti1Extension),
    (10, "jimdiminfo", Nifti1Extension),
    (12, "workflow_fwds", Nifti1Extension),
    (14, "freesurfer", Nifti1Extension),
    (16, "pypickle", Nifti1Extension)
    ),
    fields=('code', 'label', 'handler'))


class Nifti1Extensions(list):
    """Simple extension collection, implemented as a list-subclass.
    """
    def count(self, ecode):
        """Returns the number of extensions matching a given *ecode*.

        Parameter
        ---------
          code : int | str
            The ecode can be specified either literal or as numerical value.
        """
        count = 0
        code = extension_codes.code[ecode]
        for e in self:
            if e.get_code() == code:
                count += 1
        return count

    def get_codes(self):
        """Return a list of the extension code of all available extensions"""
        return [e.get_code() for e in self]

    def get_sizeondisk(self):
        """Return the size of the complete header extensions in the NIfTI file.
        """
        # add four bytes for the NIfTI extension flag!
        return np.sum([e.get_sizeondisk() for e in self]) + 4

    def __repr__(self):
        s = "Nifti1Extensions(%s)" \
                % ', '.join([str(e) for e in self])
        return s

    def __eq__(self, other):
        for i, e in enumerate(self):
            if not e == other[i]:
                return False
        return True

    def write_to(self, fileobj):
        ''' Write header extensions to fileobj

        Write starts at fileobj current file position.

        Parameters
        ----------
        fileobj : file-like object
           Should implement ``write`` method

        Returns
        -------
        None
        '''
        # not extensions -> nothing to do
        if not len(self):
            return

        # since we have extensions write the appropriate flag
        fileobj.write(np.array((1,0,0,0), dtype=np.int8).tostring())
        # and now each extension
        for e in self:
            e.write_to(fileobj)

    @classmethod
    def from_fileobj(klass, fileobj, size):
        '''Read header extensions from a fileobj

        Parameters
        ----------
        fileobj : file-like object
          It is assumed to be positions right after the NIfTI magic field.
        size : int
          Number of bytes to read. If negative, fileobj will be read till its
          end.

        Returns
        -------
          An extension list. This list might be empty in case not extensions
          were present in fileobj.
        '''
        # make empty extension list
        extensions = klass()
        # assume the fileptr is just after header (magic field)
        # try reading the next 4 bytes after the initial header
        extension_status = fileobj.read(4)
        if not len(extension_status):
            # if there is nothing the NIfTI standard requires to assume zeros
            extension_status = np.zeros((4,), dtype=np.int8)
        else:
            extension_status = np.fromstring(extension_status, dtype=np.int8)

        # NIfTI1 says: if first element is non-zero there are extensions present
        # if not there is nothing left to do
        if not extension_status[0]:
            return extensions

        # note that we read the extension flag
        if not size < 0:
            size = size - 4
        # read until the whole header is parsed (each extension is a multiple
        # of 16 bytes) or in case of a separate header file till the end
        # (break inside the body)
        # XXX not sure if the separate header behavior is sane
        while size >= 16 or size < 0:
            # the next 8 bytes should have esize and ecode
            ext_def = fileobj.read(8)
            # nothing was read and instructed to read till the end
            # -> assume all extensions where parsed and break
            if not len(ext_def) and size < 0:
                break
            # otherwise there should be a full extension header
            if not len(ext_def) == 8:
                raise HeaderDataError('failed to read extension header')
            ext_def = np.fromstring(ext_def, dtype=np.int32)
            # be extra verbose
            ecode = ext_def[1]
            esize = ext_def[0]
            if esize % 16:
                raise HeaderDataError(
                        'extension size is not a multiple of 16 bytes')
            # read extension itself; esize includes the 8 bytes already read
            evalue = fileobj.read(esize - 8)
            if not len(evalue) == esize - 8:
                raise HeaderDataError('failed to read extension content')
            # note that we read a full extension
            size -= esize
            # store raw extension content, but strip trailing NULL chars
            evalue = evalue.rstrip('\x00')
            # 'extension_codes' also knows the best implementation to handle
            # a particular extension type
            try:
                ext = extension_codes.handler[ecode](ecode, evalue)
            except KeyError:
                # unknown extension type
                # XXX complain or fail or go with a generic extension
                ext = Nifti1Extension(ecode, evalue)
            extensions.append(ext)
        return extensions


class Nifti1Header(SpmAnalyzeHeader):
    ''' Class for NIFTI1 header '''
    # Copies of module level definitions
    _dtype = header_dtype
    _data_type_codes = data_type_codes
    _xform_codes = xform_codes
    _unit_codes = unit_codes
    _intent_codes = intent_codes
    _slice_order_codes = slice_order_codes

    # data scaling capabilities
    has_data_slope = True
    has_data_intercept = True

    def get_best_affine(self):
        ''' Select best of available transforms '''
        hdr = self._header_data
        if hdr['sform_code']:
            return self.get_sform()
        if hdr['qform_code']:
            return self.get_qform()
        return self.get_base_affine()

    def _empty_headerdata(self, endianness=None):
        ''' Create empty header binary block with given endianness '''
        hdr_data = analyze.AnalyzeHeader._empty_headerdata(self, endianness)
        hdr_data['scl_slope'] = 1
        hdr_data['magic'] = 'n+1'
        hdr_data['vox_offset'] = 352
        return hdr_data

    def get_qform_quaternion(self):
        ''' Compute quaternion from b, c, d of quaternion

        Fills a value by assuming this is a unit quaternion
        '''
        hdr = self._header_data
        bcd = [hdr['quatern_b'], hdr['quatern_c'], hdr['quatern_d']]
        return fillpositive(bcd)

    def get_qform(self):
        ''' Return 4x4 affine matrix from qform parameters in header '''
        hdr = self._header_data
        quat = self.get_qform_quaternion()
        R = quat2mat(quat)
        vox = hdr['pixdim'][1:4].copy()
        if np.any(vox) < 0:
            raise HeaderDataError('pixdims[1,2,3] should be positive')
        qfac = hdr['pixdim'][0]
        if qfac not in (-1,1):
            raise HeaderDataError('qfac (pixdim[0]) should be 1 or -1')
        vox[-1] *= qfac
        S = np.diag(vox)
        M = np.dot(R, S)
        out = np.eye(4)
        out[0:3,0:3] = M
        out[0:3,3] = [hdr['qoffset_x'], hdr['qoffset_y'], hdr['qoffset_z']]
        return out

    def set_qform(self, affine, code=None):
        ''' Set qform header values from 4x4 affine

        Parameters
        ----------
        hdr : nifti1 header
        affine : 4x4 array
            affine transform to write into qform
        code : None, string or integer
            String or integer giving meaning of transform in *affine*.
            The default is None.  If code is None, then {if current
            qform code is not 0, leave code as it is in the header; else
            set to 1 ('scanner')}.

        Notes
        -----
        The qform transform only encodes translations, rotations and
        zooms. If there are shear components to the *affine* transform,
        the written qform gives the closest approximation where the
        rotation matrix is orthogonal. This is to allow quaternion
        representation. The orthogonal representation enforces orthogonal
        axes.

        Examples
        --------
        >>> hdr = Nifti1Header()
        >>> int(hdr['qform_code']) # gives 0 - unknown
        0
        >>> affine = np.diag([1,2,3,1])
        >>> np.all(hdr.get_qform() == affine)
        False
        >>> hdr.set_qform(affine)
        >>> np.all(hdr.get_qform() == affine)
        True
        >>> int(hdr['qform_code']) # gives 1 - scanner
        1
        >>> hdr.set_qform(affine, code='talairach')
        >>> int(hdr['qform_code'])
        3
        >>> hdr.set_qform(affine, code=None)
        >>> int(hdr['qform_code'])
        3
        >>> hdr.set_qform(affine, code='scanner')
        >>> int(hdr['qform_code'])
        1
        '''
        hdr = self._header_data
        if code is None:
            code = hdr['qform_code']
            if code == 0:
                hdr['qform_code'] = 1
        else:
            code = self._xform_codes[code]
            hdr['qform_code'] = code
        if not affine.shape == (4,4):
            raise TypeError('Need 4x4 affine as input')
        trans = affine[:3,3]
        RZS = affine[:3,:3]
        zooms = np.sqrt(np.sum(RZS * RZS, axis=0))
        R = RZS / zooms
        # Set qfac to make R determinant positive
        if npl.det(R) > 0:
            qfac = 1
        else:
            qfac = -1
            R[:,-1] *= -1
        # Make R orthogonal (to allow quaternion representation)
        # The orthogonal representation enforces orthogonal axes
        # (a subtle requirement of the NIFTI format qform transform)
        # Transform below is polar decomposition, returning the closest
        # orthogonal matrix PR, to input R
        P, S, Qs = npl.svd(R)
        PR = np.dot(P, Qs)
        # Convert to quaternion
        quat = mat2quat(PR)
        # Set into header
        hdr['qoffset_x'], hdr['qoffset_y'], hdr['qoffset_z'] = trans
        hdr['pixdim'][0] = qfac
        hdr['pixdim'][1:4] = zooms 
        hdr['quatern_b'], hdr['quatern_c'], hdr['quatern_d'] = quat[1:]

    def get_sform(self):
        ''' Return sform 4x4 affine matrix from header '''
        hdr = self._header_data
        out = np.eye(4)
        out[0,:] = hdr['srow_x'][:]
        out[1,:] = hdr['srow_y'][:]
        out[2,:] = hdr['srow_z'][:]
        return out

    def set_sform(self, affine, code=None):
        ''' Set sform transform from 4x4 affine

        Parameters
        ----------
        hdr : nifti1 header
        affine : 4x4 array
            affine transform to write into sform
        code : None, string or integer
            String or integer giving meaning of transform in *affine*.
            The default is None.  If code is None, then {if current
            sform code is not 0, leave code as it is in the header; else
            set to 1 ('scanner')}.

        Examples
        --------
        >>> hdr = Nifti1Header()
        >>> int(hdr['sform_code']) # gives 0 - unknown
        0
        >>> affine = np.diag([1,2,3,1])
        >>> np.all(hdr.get_sform() == affine)
        False
        >>> hdr.set_sform(affine)
        >>> np.all(hdr.get_sform() == affine)
        True
        >>> int(hdr['sform_code']) # gives 1 - scanner
        1
        >>> hdr.set_sform(affine, code='talairach')
        >>> int(hdr['sform_code'])
        3
        >>> hdr.set_sform(affine, code=None)
        >>> int(hdr['sform_code'])
        3
        >>> hdr.set_sform(affine, code='scanner')
        >>> int(hdr['sform_code'])
        1
        '''
        hdr = self._header_data
        if code is None:
            code = hdr['sform_code']
            if code == 0:
                hdr['sform_code'] = 1
        else:
            code = self._xform_codes[code]
            hdr['sform_code'] = code
        hdr['srow_x'][:] = affine[0,:]
        hdr['srow_y'][:] = affine[1,:]
        hdr['srow_z'][:] = affine[2,:]

    def get_qform_code(self, code_repr='label'):
        ''' Return representation of qform code

        Parameters
        ----------
        code_repr : string
           string giving output form of intent code representation.
           Default is 'label'; use 'code' for integer representation.

        Returns
        -------
        qform_code : string or integer
            string label for qform code or code

        Examples
        --------
        >>> hdr = Nifti1Header()
        >>> hdr['qform_code'] = 3
        >>> hdr.get_qform_code()
        'talairach'
        '''
        return self._get_code_field(
            code_repr,
            'qform_code',
            self._xform_codes)

    def get_sform_code(self, code_repr='label'):
        ''' Return representation of sform code

        Parameters
        ----------
        code_repr : string
           string giving output form of intent code representation.
           Default is 'label'; use 'code' for integer representation.

        Returns
        -------
        sform_code : string or integer
            string label for sform code or code

        Examples
        --------
        >>> hdr = Nifti1Header()
        >>> hdr['sform_code'] = 3
        >>> hdr.get_sform_code()
        'talairach'
        '''
        return self._get_code_field(
            code_repr,
            'sform_code',
            self._xform_codes)

    def get_slope_inter(self):
        ''' Get data scaling (slope) and DC offset (intercept) from header data

        Parameters
        ----------
        self : header object
           Should have fields (keys)
           * scl_slope - slope
           * scl_inter - intercept

        Returns
        -------
        slope : None or float
           scaling (slope).  None if there is no valid scaling from
           these fields
        inter : None or float
           offset (intercept).  Also None if there is no valid scaling, offset

        Examples
        --------
        >>> fields = {'scl_slope':1,'scl_inter':0}
        >>> hdr = Nifti1Header()
        >>> hdr.get_slope_inter()
        (1.0, 0.0)
        >>> hdr['scl_slope'] = 0
        >>> hdr.get_slope_inter()
        (None, None)
        >>> hdr['scl_slope'] = np.nan
        >>> hdr.get_slope_inter()
        (None, None)
        >>> hdr['scl_slope'] = 1
        >>> hdr['scl_inter'] = 1
        >>> hdr.get_slope_inter()
        (1.0, 1.0)
        >>> hdr['scl_inter'] = np.inf
        >>> hdr.get_slope_inter()
        (1.0, 0.0)
        '''
        scale = float(self['scl_slope'])
        dc_offset = float(self['scl_inter'])
        if not scale or not np.isfinite(scale):
            return None, None
        if not np.isfinite(dc_offset):
            dc_offset = 0.0
        return scale, dc_offset

    def set_slope_inter(self, slope, inter):
        self._header_data['scl_slope'] = slope
        self._header_data['scl_inter'] = inter

    def get_dim_info(self):
        ''' Gets nifti MRI slice etc dimension information

        Returns
        -------
        freq : {None,0,1,2}
           Which data array axis is freqency encode direction
        phase : {None,0,1,2}
           Which data array axis is phase encode direction
        slice : {None,0,1,2}
           Which data array axis is slice encode direction

        where ``data array`` is the array returned by ``get_data``

        Because nifti1 files are natively Fortran indexed:
          0 is fastest changing in file
          1 is medium changing in file
          2 is slowest changing in file

        ``None`` means the axis appears not to be specified.

        Examples
        --------
        See set_dim_info function

        '''
        hdr = self._header_data
        info = int(hdr['dim_info'])
        freq = info & 3
        phase = (info >> 2) & 3
        slice = (info >> 4) & 3
        if freq:
            freq -= 1
<<<<<<< HEAD
        if phase:
            phase -= 1
        if slice:
            slice -= 1
=======
        else:
            freq = None
        if phase:
            phase -= 1
        else:
            phase = None
        if slice:
            slice -= 1
        else:
            slice = None
>>>>>>> dfb4443b
        return (freq, phase, slice)

    def set_dim_info(self, freq=None, phase=None, slice=None):
        ''' Sets nifti MRI slice etc dimension information

        Parameters
        ----------
        hdr : nifti1 header
        freq : {None, 0, 1, 2}
            axis of data array refering to freqency encoding
        phase : {None, 0, 1, 2}
            axis of data array refering to phase encoding
        slice : {None, 0, 1, 2}
            axis of data array refering to slice encoding

        ``None`` means the axis is not specified.

        Examples
        --------
        >>> hdr = Nifti1Header()
        >>> hdr.set_dim_info(1, 2, 0)
        >>> hdr.get_dim_info()
        (1, 2, 0)
        >>> hdr.set_dim_info(freq=1, phase=2, slice=0)
        >>> hdr.get_dim_info()
        (1, 2, 0)
        >>> hdr.set_dim_info()
        >>> hdr.get_dim_info()
        (None, None, None)
        >>> hdr.set_dim_info(freq=1, phase=None, slice=0)
        >>> hdr.get_dim_info()
        (1, None, 0)

        Notes
        -----
        This is stored in one byte in the header
        '''
        for inp in (freq, phase, slice):
            if inp not in (None, 0, 1, 2):
                raise HeaderDataError('Inputs must be in [None, 0, 1, 2]')
        info = 0
        if not freq is None:
            info = info | ((freq+1) & 3)
        if not phase is None:
            info = info | (((phase+1) & 3) << 2)
        if not slice is None:
            info = info | (((slice+1) & 3) << 4)
        self._header_data['dim_info'] = info

    def get_intent_code(self, code_repr='label'):
        ''' Return representation of intent code

        Parameters
        ----------
        code_repr : string
           string giving output form of intent code representation.
           Default is 'label'; use 'code' for integer representation.

        Returns
        -------
        intent_code : string or integer
            string label for intent code or code

        Examples
        --------
        >>> hdr = Nifti1Header()
        >>> hdr.set_intent('t test', (10,), name='some score')
        >>> hdr.get_intent_code()
        't test'
        '''
        return self._get_code_field(
            code_repr,
            'intent_code',
            self._intent_codes)

    def get_intent(self, code_repr='label'):
        ''' Get intent code, parameters and name

        Parameters
        ----------
        code_repr : string
           string giving output form of intent code representation.
           Default is 'label'; use 'code' for integer representation.

        Returns
        -------
        code : string or integer
            intent code, or string describing code
        parameters : tuple
            parameters for the intent
        name : string
            intent name

        Examples
        --------
        >>> hdr = Nifti1Header()
        >>> hdr.set_intent('t test', (10,), name='some score')
        >>> hdr.get_intent()
        ('t test', (10.0,), 'some score')
        >>> hdr.get_intent('code')
        (3, (10.0,), 'some score')
        '''
        hdr = self._header_data
        code = int(hdr['intent_code'])
        recode = self.get_intent_code(code_repr)
        n_params = len(self._intent_codes.parameters[code])
        params = (float(hdr['intent_p%d' % (i+1)]) for i in range(n_params))
        return recode, tuple(params), str(hdr['intent_name'])

    def set_intent(self, code, params=(), name=''):
        ''' Set the intent code, parameters and name

        If parameters are not specified, assumed to be all zero. Each
        intent code has a set number of parameters associated. If you
        specify any parameters, then it will need to be the correct number
        (e.g the "f test" intent requires 2).  However, parameters can
        also be set in the file data, so we also allow not setting any
        parameters (empty parameter tuple).

        Parameters
        ----------
        code : integer or string
            code specifying nifti intent
        params : list, tuple of scalars
            parameters relating to intent (see intent_codes)
            defaults to ().  Unspecified parameters are set to 0.0
        name : string
            intent name (description). Defaults to ''

        Returns
        -------
        None

        Examples
        --------
        >>> hdr = Nifti1Header()
        >>> hdr.set_intent(0) # unknown code
        >>> hdr.set_intent('z score')
        >>> hdr.get_intent()
        ('z score', (), '')
        >>> hdr.get_intent('code')
        (5, (), '')
        >>> hdr.set_intent('t test', (10,), name='some score')
        >>> hdr.get_intent()
        ('t test', (10.0,), 'some score')
        >>> hdr.set_intent('f test', (2, 10), name='another score')
        >>> hdr.get_intent()
        ('f test', (2.0, 10.0), 'another score')
        >>> hdr.set_intent('f test')
        >>> hdr.get_intent()
        ('f test', (0.0, 0.0), '')
        '''
        hdr = self._header_data
        icode = intent_codes.code[code]
        p_descr = intent_codes.parameters[code]
        if len(params) and len(params) != len(p_descr):
            raise HeaderDataError('Need params of form %s, or empty' % (p_descr,))
        all_params = [0] * 3
        all_params[:len(params)] = params[:]
        for i, param in enumerate(all_params):
            hdr['intent_p%d' % (i+1)] = param
        hdr['intent_code'] = icode
        hdr['intent_name'] = name

    def get_slice_duration(self):
        ''' Get slice duration

        Returns
        -------
        slice_duration : float
            time to acquire one slice

        Examples
        --------
        >>> hdr = Nifti1Header()
        >>> hdr.set_dim_info(slice=2)
        >>> hdr.set_slice_duration(0.3)
        >>> print "%0.1f" % hdr.get_slice_duration()
        0.3

        Notes
        -----
        The Nifti1 spec appears to require the slice dimension to be
        defined for slice_duration to have meaning.
        '''
        _, _, slice_dim = self.get_dim_info()
        if slice_dim is None:
            raise HeaderDataError('Slice dimension must be set '
                                  'for duration to be valid')
        return float(self._header_data['slice_duration'])

    def set_slice_duration(self, duration):
        ''' Set slice duration

        Parameters
        ----------
        duration : scalar
            time to acquire one slice

        Examples
        --------
        See ``get_slice_duration``
        '''
        _, _, slice_dim = self.get_dim_info()
        if slice_dim is None:
            raise HeaderDataError('Slice dimension must be set '
                                  'for duration to be valid')
        self._header_data['slice_duration'] = duration

    def get_slice_code(self, code_repr='label'):
        ''' Return representation of slice order code

        Parameters
        ----------
        code_repr : string
           string giving output form of slice order code representation.
           Default is 'label'; use 'code' for integer representation.

        Returns
        -------
        slice_code : string or integer
            string label for slice ordering code or code

        Examples
        --------
        >>> hdr = Nifti1Header()
        >>> hdr['slice_code'] = 4 # alternating decreasing
        >>> hdr.get_slice_code()
        'alternating decreasing'
        '''
        return self._get_code_field(
            code_repr,
            'slice_code',
            self._slice_order_codes)

    def get_slice_times(self):
        ''' Get slice times from slice timing information

        Returns
        -------
        slice_times : tuple
            Times of acquisition of slices, where 0 is the beginning of
            the acquisition, ordered by position in file.  nifti allows
            slices at the top and bottom of the volume to be excluded from
            the standard slice timing specification, and calls these
            "padding slices".  We give padding slices ``None`` as a time
            of acquisition

        Examples
        --------
        >>> hdr = Nifti1Header()
        >>> hdr.set_dim_info(slice=2)
        >>> hdr.set_data_shape((1, 1, 7))
        >>> hdr.set_slice_duration(0.1)

        We need a function to print out the Nones and floating point
        values in a predictable way, for the tests below.

        >>> _stringer = lambda val: val is not None and '%2.1f' % val or None
        >>> _print_me = lambda s: map(_stringer, s)

        The following examples are from the nifti1.h documentation.

        >>> hdr['slice_code'] = slice_order_codes['sequential increasing']
        >>> _print_me(hdr.get_slice_times())
        ['0.0', '0.1', '0.2', '0.3', '0.4', '0.5', '0.6']
        >>> hdr['slice_start'] = 1
        >>> hdr['slice_end'] = 5
        >>> _print_me(hdr.get_slice_times())
        [None, '0.0', '0.1', '0.2', '0.3', '0.4', None]
        >>> hdr['slice_code'] = slice_order_codes['sequential decreasing']
        >>> _print_me(hdr.get_slice_times())
        [None, '0.4', '0.3', '0.2', '0.1', '0.0', None]
        >>> hdr['slice_code'] = slice_order_codes['alternating increasing']
        >>> _print_me(hdr.get_slice_times())
        [None, '0.0', '0.3', '0.1', '0.4', '0.2', None]
        >>> hdr['slice_code'] = slice_order_codes['alternating decreasing']
        >>> _print_me(hdr.get_slice_times())
        [None, '0.2', '0.4', '0.1', '0.3', '0.0', None]
        >>> hdr['slice_code'] = slice_order_codes['alternating increasing 2']
        >>> _print_me(hdr.get_slice_times())
        [None, '0.2', '0.0', '0.3', '0.1', '0.4', None]
        >>> hdr['slice_code'] = slice_order_codes['alternating decreasing 2']
        >>> _print_me(hdr.get_slice_times())
        [None, '0.4', '0.1', '0.3', '0.0', '0.2', None]
        '''
        hdr = self._header_data
        _, _, slice_dim = self.get_dim_info()
        shape = self.get_data_shape()
        slice_len = shape[slice_dim]
        duration = self.get_slice_duration()
        slabel = self.get_slice_code()
        if slabel == 'unknown':
            raise HeaderDataError('Cannot get slice times when '
                                  'Slice code is "unknown"')
        slice_start, slice_end = (int(hdr['slice_start']),
                                  int(hdr['slice_end']))
        if slice_start < 0:
            raise HeaderDataError('slice_start should be >= 0')
        if slice_end == 0:
            slice_end = slice_len-1
        n_timed = slice_end - slice_start + 1
        if n_timed < 1:
            raise HeaderDataError('slice_end should be > slice_start')
        st_order = self._slice_time_order(slabel, n_timed)
        times = st_order * duration
        return ((None,)*slice_start +
                tuple(times) +
                (None,)*(slice_len-slice_end-1))

    def set_slice_times(self, slice_times):
        ''' Set slice times into *hdr*

        Parameters
        ----------
        slice_times : tuple
            tuple of slice times, one value per slice
            tuple can include None to indicate no slice time for that slice

        Examples
        --------
        >>> hdr = Nifti1Header()
        >>> hdr.set_dim_info(slice=2)
        >>> hdr.set_data_shape([1, 1, 7])
        >>> hdr.set_slice_duration(0.1)
        >>> times = [None, 0.2, 0.4, 0.1, 0.3, 0.0, None]
        >>> hdr.set_slice_times(times)
        >>> hdr.get_slice_code()
        'alternating decreasing'
        >>> int(hdr['slice_start'])
        1
        >>> int(hdr['slice_end'])
        5
        '''
        # Check if number of slices matches header
        hdr = self._header_data
        _, _, slice_dim = self.get_dim_info()
        shape = self.get_data_shape()
        slice_len = shape[slice_dim]
        if slice_len != len(slice_times):
            raise HeaderDataError('Number of slice times does not '
                                  'match number of slices')
        # Extract Nones at beginning and end.  Check for others
        for ind, time in enumerate(slice_times):
            if time is not None:
                slice_start = ind
                break
        else:
            raise HeaderDataError('Not all slice times can be None')
        for ind, time in enumerate(slice_times[::-1]):
            if time is not None:
                slice_end = slice_len-ind-1
                break
        timed = slice_times[slice_start:slice_end+1]
        for time in timed:
            if time is None:
                raise HeaderDataError('Cannot have None in middle '
                                      'of slice time vector')
        # Find slice duration, check times are compatible with single
        # duration
        tdiffs = np.diff(np.sort(timed))
        if not np.allclose(np.diff(tdiffs), 0):
            raise HeaderDataError('Slice times not compatible with '
                                  'single slice duration')
        duration = np.mean(tdiffs)
        # To slice time order
        st_order = np.round(np.array(timed) / duration)
        # Check if slice times fit known schemes
        n_timed = len(timed)
        labels = self._slice_order_codes.value_set('label')
        labels.remove('unknown')
        for label in labels:
            if np.all(st_order == self._slice_time_order(
                    label,
                    n_timed)):
                break
        else:
            raise HeaderDataError('slice ordering of %s fits '
                                  'with no known scheme' % st_order)
        # Set values into header
        hdr['slice_start'] = slice_start
        hdr['slice_end'] = slice_end
        hdr['slice_duration'] = duration
        hdr['slice_code'] = slice_order_codes.code[label]

    def for_file_pair(self, is_pair=True):
        ''' Adapt header to separate or same image and header file

        Parameters
        ----------
        is_pair : bool, optional
           True if adapting header to file pair state, False for single

        Returns
        -------
        hdr : Nifti1Header
           copied and possibly modified header

        Examples
        --------
        The header starts off as being for a single file

        >>> hdr = Nifti1Header()
        >>> str(hdr['magic'])
        'n+1'
        >>> hdr.get_data_offset()
        352

        But we can switch it to be for two files (a pair)

        >>> pair_hdr = hdr.for_file_pair()
        >>> str(pair_hdr['magic'])
        'ni1'
        >>> pair_hdr.get_data_offset()
        0

        The original header is not affected (a copy is returned)

        >>> hdr.get_data_offset()
        352

        Back to single again

        >>> unpair_hdr = pair_hdr.for_file_pair(False)
        >>> str(unpair_hdr['magic'])
        'n+1'
        >>> unpair_hdr.get_data_offset()
        352
        '''
        hdr = self.copy()
        if not is_pair:
            # one file version
            if hdr['magic'] == 'n+1':
                if hdr['vox_offset'] < 352:
                    hdr['vox_offset'] = 352
                return hdr
            hdr['magic'] = 'n+1'
            hdr['vox_offset'] = 352
            return hdr
        # two file version
        if hdr['magic'] == 'ni1':
            return hdr
        hdr['magic'] = 'ni1'
        hdr['vox_offset'] = 0
        return hdr

    def _slice_time_order(self, slabel, n_slices):
        ''' Supporting function to give time order of slices from label '''
        if slabel == 'sequential increasing':
            sp_ind_time_order = range(n_slices)
        elif slabel == 'sequential decreasing':
            sp_ind_time_order = range(n_slices)[::-1]
        elif slabel == 'alternating increasing':
            sp_ind_time_order = range(0,n_slices,2) + range(1, n_slices, 2)
        elif slabel == 'alternating decreasing':
            sp_ind_time_order = range(n_slices-1,-1,-2) + range(n_slices-2,-1,-2)
        elif slabel == 'alternating increasing 2':
            sp_ind_time_order = range(1,n_slices,2) + range(0, n_slices, 2)
        elif slabel == 'alternating decreasing 2':
            sp_ind_time_order = range(n_slices-2,-1,-2) + range(n_slices-1,-1,-2)
        else:
            raise HeaderDataError('We do not handle slice ordering "%s"'
                                  % slabel)
        return np.argsort(sp_ind_time_order)

    ''' Checks only below here '''

    @classmethod
    def _get_checks(klass):
        # We need to return our own versions of - e.g. chk_datatype, to
        # pick up the Nifti datatypes from our class
        return (klass._chk_sizeof_hdr,
                klass._chk_datatype,
                klass._chk_bitpix,
                klass._chk_pixdims,
                klass._chk_scale_slope,
                klass._chk_scale_inter,
                klass._chk_qfac,
                klass._chk_magic_offset,
                klass._chk_qform_code,
                klass._chk_sform_code)

    @staticmethod
    def _chk_scale_slope(hdr, fix=True):
        ret = Report(hdr, HeaderDataError)
        scale = hdr['scl_slope']
        if scale and np.isfinite(scale):
            return ret
        ret.problem_msg = '"scl_slope" is %s; should !=0 and be finite' % scale
        if fix:
            hdr['scl_slope'] = 1
            ret.fix_msg = 'setting "scl_slope" to 1'
        else:
            ret.problem_level = 30
        return ret

    @staticmethod
    def _chk_scale_inter(hdr, fix=True):
        ret = Report(hdr, HeaderDataError)
        scale = hdr['scl_inter']
        if np.isfinite(scale):
            return ret
        ret.problem_msg = '"scl_inter" is %s; should be finite' % scale
        if fix:
            hdr['scl_inter'] = 0
            ret.fix_msg = 'setting "scl_inter" to 0'
        else:
            ret.problem_level = 30
        return ret

    @staticmethod
    def _chk_qfac(hdr, fix=True):
        ret = Report(hdr, HeaderDataError)
        if hdr['pixdim'][0] in (-1, 1):
            return ret
        ret.problem_msg = 'pixdim[0] (qfac) should be 1 (default) or -1'
        if fix:
            hdr['pixdim'][0] = 1
            ret.fix_msg = 'setting qfac to 1'
        else:
            ret.problem_level = 20
        return ret

    @staticmethod
    def _chk_magic_offset(hdr, fix=True):
        ret = Report(hdr, HeaderDataError)
        magic = hdr['magic']
        offset = hdr['vox_offset']
        if magic == 'ni1': # two files
            if offset == 0:
                return ret
            ret.problem_msg = ('vox offset should be 0 (is %s)'
                               'with two-file nifti images' % offset)
            ret.problem_level = 40
            if fix: 
                ret.fix_msg = 'leaving at current value'
        elif magic == 'n+1': # one file
            if offset >= 352:
                if not offset % 16:
                    return ret
                else:
                    # XXX Michael wonders, if this warning really valid? NIfTI
                    # says that each extension's length has to be a multiple of
                    # 16, therefore the test should be (offset-352) % 16 and
                    # not offset % 16, or does SPM have additional artifical
                    # limitations?
                    ret.problem_msg = ('vox offset (=%s) not divisible '
                                       'by 16, not SPM compatible' % offset)
                    ret.problem_level = 30
                    if fix:
                        ret.fix_msg = 'leaving at current value'
                    return ret
            ret.problem_msg = ('vox offset %d too low for '
                               'single file nifti1' % offset)
            if fix:
                hdr['vox_offset'] = 352                
                ret.fix_msg = 'setting to minimum value of 352'
            else:
                ret.problem_level = 50
        else: # unrecognized nii magic string, oh dear
            ret.problem_msg = 'magic string %s is not valid' % magic
            ret.problem_level = 50
            if fix:
                ret.fix_msg = 'leaving as is, but future errors are likely'
        return ret

    @classmethod
    def _chk_qform_code(klass, hdr, fix=True):
        ret = Report(hdr, HeaderDataError)
        code = int(hdr['qform_code'])
        if int(hdr['qform_code']) in klass._xform_codes.value_set():
            return ret
        ret.problem_msg = 'qform code %d not valid' % code
        if fix:
            hdr['qform_code'] = 0
            ret.fix_msg = 'setting to 0'
        else:
            ret.problem_level = 30
        return ret

    @classmethod
    def _chk_sform_code(klass, hdr, fix=True):
        ret = Report(hdr, HeaderDataError)
        code = int(hdr['sform_code'])
        if int(hdr['sform_code']) in klass._xform_codes.value_set():
            return ret
        ret.problem_msg = 'sform code %d not valid' % code
        if fix:
            hdr['sform_code'] = 0
            ret.fix_msg = 'setting to 0'
        else:
            ret.problem_level = 30
        return ret


class Nifti1Image(analyze.AnalyzeImage):
    _header_maker = Nifti1Header

    def _set_header(self, header=None):
        SpatialImage._set_header(self, header)

    @staticmethod
    def filespec_to_files(filespec):
        single_tes = (('header', '.nii'), ('image', '.nii'))
        pair_tes = (('header', '.hdr'), ('image', '.img'))
        for types_exts in (single_tes, pair_tes):
            try:
                files = types_filenames(filespec, types_exts)
            except TypesFilenamesError:
                continue
            break
        else:
            raise ValueError('Filespec "%s" does not '
                             'look like Nifti1' % filespec)
        return files

    @classmethod
    def from_files(klass, files):
        fname = files['header']
        fileobj = allopen(fname)
        header = klass._header_maker.from_fileobj(fileobj)
        extra = None

        # handle extensions
        # assume the fileptr is just after header (magic field)
        # determine how much to read when parsing the extensions
        if header['vox_offset'] == 0:
            # read till the end of the header
            extsize = -1
        else:
            extsize = header['vox_offset'] - fileobj.tell()
        extensions = Nifti1Extensions.from_fileobj(fileobj, extsize)
        # XXX maybe always do that?
        if len(extensions):
            extra = {'extensions': extensions}

        affine = header.get_best_affine()
        ret =  klass(None, affine, header=header, extra=extra)
        ret._files = files
        return ret

    def to_files(self, files=None):
        ''' Write image to files passed, or self._files
        '''
        # XXX the whole method is candidate for refactoring, since it started as
        # verbatim copy of AnalyzeImage.to_files()
        if files is None:
            files = self._files
            if files is None:
                raise ValueError('Need files to write data')
        data = self.get_data()
        # Adapt header to possible two<->one file difference
        is_pair = files['header'] != files['image']
        hdr = self.get_header().for_file_pair(is_pair)
        # if any extensions, figure out necessary vox_offset for extensions to
        # fit
        if self.extra.has_key('extensions') and len(self.extra['extensions']):
            hdr['vox_offset'] = len(hdr.binaryblock) \
                                + self.extra['extensions'].get_sizeondisk()
        slope, inter, mn, mx = adapt_header(hdr, data)
        hdrf = allopen(files['header'], 'wb')
        hdr.write_to(hdrf)
        # write all extensions to file
        # assumes that the file ptr is right after the magic string
        if not self.extra.has_key('extensions'):
            # no extensions: be nice and write appropriate flag
            hdrf.write(np.array((0,0,0,0), dtype=np.int8).tostring())
        else:
            self.extra['extensions'].write_to(hdrf)
        if is_pair:
            imgf = allopen(files['image'], 'wb')
        else: # single file for header and image
            imgf = hdrf
            # streams like bz2 do not allow seeks, even forward.  We
            # check where to go, and write zeros up until the data part
            # of the file
            offset = hdr.get_data_offset()
            diff = offset-hdrf.tell()
            if diff > 0:
                hdrf.write('\x00' * diff)
        write_data(hdr, data, imgf, inter, slope, mn, mx)
        self._header = hdr
        self._files = files


    def _update_header(self):
        ''' Harmonize header with image data and affine

        See AnalyzeImage._update_header for more examples

        Examples
        --------
        >>> data = np.zeros((2,3,4))
        >>> affine = np.diag([1.0,2.0,3.0,1.0])
        >>> img = Nifti1Image(data, affine)
        >>> hdr = img.get_header()
        >>> np.all(hdr.get_qform() == affine)
        True
        >>> np.all(hdr.get_sform() == affine)
        True
        '''
        super(Nifti1Image, self)._update_header()
        hdr = self._header
        if not self._affine is None:
            hdr.set_sform(self._affine)
            hdr.set_qform(self._affine)


load = Nifti1Image.load
save = Nifti1Image.instance_to_filename<|MERGE_RESOLUTION|>--- conflicted
+++ resolved
@@ -798,12 +798,6 @@
         slice = (info >> 4) & 3
         if freq:
             freq -= 1
-<<<<<<< HEAD
-        if phase:
-            phase -= 1
-        if slice:
-            slice -= 1
-=======
         else:
             freq = None
         if phase:
@@ -814,7 +808,6 @@
             slice -= 1
         else:
             slice = None
->>>>>>> dfb4443b
         return (freq, phase, slice)
 
     def set_dim_info(self, freq=None, phase=None, slice=None):
